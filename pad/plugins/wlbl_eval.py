""" WLBLEval plugin."""
from __future__ import absolute_import

import re
from collections import defaultdict

import dns
import ipaddress

import pad.plugins.base
from pad.networks import _format_network_str


FROM_HEADERS = ('From', "Envelope-Sender", 'Resent-From', 'X-Envelope-From',
                'EnvelopeFrom')
TO_HEADERS = ('To', 'Resent-To', 'Resent-Cc', 'Apparently-To', 'Delivered-To',
              'Envelope-Recipients', 'Apparently-Resent-To', 'X-Envelope-To',
              'Envelope-To',
              'X-Delivered-To', 'X-Original-To', 'X-Rcpt-To', 'X-Real-To',
              'Cc')
TL_TLDS = ['com', 'co.uk', 'multi.surbl.org']


class WLBLEvalPlugin(pad.plugins.base.BasePlugin):
    eval_rules = ("check_from_in_whitelist", "check_to_in_whitelist",
                  "check_from_in_blacklist", "check_to_in_blacklist",
                  "check_from_in_list", "check_to_in_all_spam",
                  "check_to_in_list", "check_mailfrom_matches_rcvd",
                  "check_from_in_default_whitelist",
                  "check_forged_in_whitelist",
                  "check_to_in_more_spam", "check_forged_in_default_whitelist",
                  "check_uri_host_listed", "check_uri_host_in_whitelist",
                  "check_uri_host_in_blacklist"
                  )
    options = {
        "blacklist_from": ("list", []),
        "whitelist_from": ("list", []),
        "whitelist_to": ("list", []),
        "blacklist_to": ("list", []),
        "all_spam_to": ("list", []),
        "more_spam_to": ("list", []),
        "def_whitelist_from_rcvd": ("list", []),
        "whitelist_from_rcvd": ("list", []),
        "whitelist_allow_relays": ("list", []),
        "enlist_uri_host": ("list", []),
        "delist_uri_host": ("list", []),
        "blacklist_uri_host": ("list", []),
        "whitelist_uri_host": ("list", [])
    }

    parsed_lists = {
        "parsed_blacklist_from": ("dict", {}),
        "parsed_whitelist_from": ("dict", {}),
        "parsed_whitelist_to": ("dict", {}),
        "parsed_blacklist_to": ("dict", {}),
        "parsed_all_spam_to": ("dict", {}),
        "parsed_more_spam_to": ("dict", {}),
        "parsed_def_whitelist_from_rcvd": ("dict", {}),
        "parsed_whiparsed_telist_from_rcvd": ("dict", {}),
        "parsed_whitelist_allow_relays": ("dict", {}),
        "parsed_enlist_uri_host": ("dict", {}),
        "parsed_delist_uri_host": ("dict", {}),
        "parsed_whitelist_uri_host": ("dict", {}),
        "parsed_blacklist_uri_host": ("dict", {})
    }

    def check_start(self, msg):
        """Parses all the required white and blacklists. Stores
        the results in the the "parsed" versions.
        """
        self['parsed_whitelist_from'] = self.parse_list('whitelist_from')
        self['parsed_whitelist_to'] = self.parse_list('whitelist_to')
        self['parsed_blacklist_from'] = self.parse_list('blacklist_from')
        self['parsed_blacklist_to'] = self.parse_list('blacklist_to')
        self['parsed_all_spam_to'] = self.parse_list('all_spam_to')
        self['parsed_more_spam_to'] = self.parse_list('more_spam_to')
        self['parsed_def_whitelist_from_rcvd'] = self.parse_list(
            'def_whitelist_from_rcvd')
        self['parsed_whitelist_from_rcvd'] = self.parse_list(
            'whitelist_from_rcvd')
        self['parsed_whitelist_allow_relays'] = self.parse_list(
            'whitelist_allow_relays')
        self["parsed_delist_uri_host"] = self.parse_delist_uri()
        self['parsed_enlist_uri_host'] = self.parse_list_uri('enlist_uri_host')
        self['parsed_whitelist_uri_host'] = self.parse_wlbl_uri(
            'whitelist_uri_host')
        self['parsed_blacklist_uri_host'] = self.parse_wlbl_uri(
            'blacklist_uri_host')

    def parse_list(self, list_name):
        """Parse the list into a dictionary with the regex as key and the
        domain as value.
        """
        parsed_list = defaultdict(list)
        for x in self[list_name]:
            parsed_list[x.split()[0]].append(x.split()[1])
        return parsed_list

    def my_list(self):
        return {"in_list": [], "not_in_list": []}

#rox -----------------done
    def parse_delist_uri(self):
        """Parse 'delist_uri_host'. If there is no list name,
            then apply for all lists.
        """
        parsed_list = defaultdict(list)
        for x in self['delist_uri_host']:
            uri_host_list = x.split()
            if "(" in x:
                key = uri_host_list[0].strip("( ").rstrip(" )")
                parsed_list[key].extend(uri_host_list[1:])
            else:
                parsed_list['ALL'].extend(uri_host_list)
        return parsed_list

    def add_in_list(self, key, item, parsed_list):
        """Add elements in parsed list
        """
        if item.startswith("!"):
            parsed_list[key]["not_in_list"].append(item.strip("!"))
        else:
            parsed_list[key]["in_list"].append("." + item)
        #return parsed_list

#rox --------------------done
    def add_in_dict(self, list_name, key, parsed_list):
        """Add elements in the parsed list dictionary and ignore
        the ones that are in the 'delist_uri_host'
        """
        delist = self['parsed_delist_uri_host']
        for item in list_name:
            if item in delist[key] or item in delist['ALL']:
                continue
            self.add_in_list(key, item, parsed_list)
        return parsed_list

#rox --------------------done
    def parse_wlbl_uri(self, list_name):
<<<<<<< HEAD
        """Parse witleist_uri_host and blacklist_uri_host
        """
        parsed_list = []
=======
        """Parse witleist_uri_host and blacklist_uri_host"""
        parsed_list = set()
>>>>>>> 0617d5e1
        for x in list_name:
            parsed_list.update(x.split())
        return parsed_list

#cata
    def parse_list_uri(self, list_name):
        """Parse the list into a dictionary with the list_name as key and a
        dictonary as value (in order to know which domains to ignore or not).
        Add the domains from "whitelist_uri_host" and "blacklist_uri_host"
        from config file
        """
        parsed_list = defaultdict(self.my_list)
        for x in self[list_name]:
            uri_host_list = x.split()
            key = uri_host_list[0].strip("( ").rstrip(" )")
            self.add_in_dict(uri_host_list[1:], key, parsed_list)

        self.add_in_dict(self['parsed_whitelist_uri_host'], 'WHITE',
                        parsed_list)
        self.add_in_dict(self['parsed_blacklist_uri_host'], 'BLACK',
                         parsed_list)
        return parsed_list

#rox ------------------------in progress
    def check_in_list(self, msg, addresses, list_name):
        """Check if addresses match the regexes from list_name and modify
        "from_in_whitelist" msg value based on the list name
        """
        param = "from_in_whitelist"
        for address in addresses:
            if not self.check_address_in_list(address, self[list_name]):
                self.set_local(msg, param, 1)
                return True
            for regex in self[list_name]:
                if re.search(regex.replace("*", ".*"), address):
                    self.set_local(msg, param, 1)
                    return True
            wh = self.check_whitelist_rcvd(msg, list_name, address)
            if wh == 1:
                self.set_local(msg, param, 1)
                return True
            elif wh == -1:
                self.set_local(msg, param, -1)
        return False

    def check_address_in_list(self, addresses, list_name):
        """Check if addresses match the regexes from list_name.
        """
        for address in addresses:
            for regex in self[list_name]:
                if re.search(regex.replace("*", ".*"), address):
                    return True
        return False

#rox    --------------done
#rox
    def check_in_default_whitelist(self, msg, addresses, list_name):
        """Check if addresses match the regexes from list_name and modify
        "from_in_default_whitelist" msg value based on the list name
        """
        param = "from_in_default_whitelist"
        for address in addresses:
            wh = self.check_whitelist_rcvd(msg, list_name, address)
            if wh == 1:
                self.set_local(msg, param, 1)
                return True
            elif wh == -1:
                self.set_local(msg, param, -1)
        return False

    def get_from_addresses(self, msg):
        """Get addresses from 'Resent-From' header,
        and if there are no addresses, get from
        all FROM_HEADERS.
        """
        addresses = msg.get_addr_header('Resent-From')
        if addresses:
            for address in addresses:
                yield address
        else:
            for key in FROM_HEADERS:
                for address in msg.get_addr_header(key):
                    yield address

#rox.................done
    def get_to_addresses(self, msg):
        """Get addresses from 'Resent-To' and 'Resent-Cc'
        headers, ad if there are no addresses, get from
        all TO_HEADERS.
        """
        addresses = msg.get_addr_header('Resent-To')
        addresses.extend(msg.get_addr_header('Resent-Cc'))
        if addresses:
            for address in addresses:
                yield address
        else:
            for key in TO_HEADERS:
                for address in msg.get_addr_header(key):
                    yield address

    def base_domain(self, address):
        """ Handle numeric IPs in URIs similarly, but reverse the octet
        ordering before comparison against the RBL. For example,
        http://10.20.30.40/ is checked as 40.30.20.10.multi.surbl.org.
        """
        domain = address
        parts = domain.split('.')
        if len(parts) < 3:
            return ".".join(parts)
        if len([p for p in parts if not p.isdigit()]) == 0:
            return ".".join(parts[::-1])
        if ".".join(parts[-3:]) in TL_TLDS:
            return ".".join(parts[-4:])
        if ".".join(parts[-2:]) in TL_TLDS:
            return ".".join(parts[-3:])
        return ".".join(parts[-2:])

#rox...............done
    def check_from_in_whitelist(self, msg, target=None):
        """Get all the from addresses with get_from_addresses and
        check if they match the whitelist regexes.
        """
        return self._check_whitelist(msg, "from_in_whitelist")

#cata
    def _check_whitelist(self, msg, check_name):
        '''Check addresses from "default whitelist"/"whitelist" in
        "parsed_whitelist_from"
        '''
        addresses = self.get_from_addresses(msg)
        list_name = 'parsed_whitelist_from'
        if not self.get_local(msg, check_name):
            if check_name is "from_in_whitelist":
                self.check_in_list(msg, addresses, list_name)
            else:
                self.check_in_default_whitelist(msg, addresses, list_name)
        return self.get_local(msg, check_name) > 0

#rox..............done
    def check_to_in_whitelist(self, msg, target=None):
        """Get all the to addresses with get_to_addresses and
        check if they match the whitelist regexes.
        """
        return self.check_address_in_list(self.get_to_addresses(msg),
                                          'parsed_whitelist_to')

    def check_from_in_blacklist(self, msg, target=None):
        """Get all the from addresses and
        check if they match the blacklist regexes.
        """
        return self.check_address_in_list(self.get_from_addresses(msg),
                                          'parsed_blacklist_from')

#rox-------------done
    def check_to_in_blacklist(self, msg, target=None):
        """Get all the from addresses and
        check if they match the blacklist regexes.
        """
        return self.check_address_in_list(self.get_to_addresses(msg),
                                          'parsed_blacklist_to')

    def check_from_in_list(self, msg, list_name, target=None):
        """Get all the from addresses with and
        check if they match the given list regexes.
        """
        if not list_name:
            return False
        return self.check_address_in_list(self.get_from_addresses(msg),
                                          list_name)

#rox...............done
    def check_to_in_list(self, msg, list_name, target=None):
        """Get all the to addresses and check if they match
        the given list regexes.
        """
        return self.check_address_in_list(self.get_to_addresses(msg),
                                          list_name)

    def check_to_in_all_spam(self, msg, target=None):
        """Get all the to addresses and check if they match
        the 'all_spam_to' regexes.
        """
        return self.check_address_in_list(self.get_to_addresses(msg),
                                          'parsed_all_spam_to')

#rox................done
    def check_to_in_more_spam(self, msg, target=None):
        """Get all the to addresses and check if they match
        the 'more_spam_to' regexes.
        """
        return self.check_address_in_list(self.get_to_addresses(msg),
                                          'parsed_more_spam_to')

    def check_from_in_default_whitelist(self, msg, target=None):
        """Get all the from addresses and check if they match
        the 'from_in_default_whitelist' regexes.
        """
        return self._check_whitelist(msg, "from_in_default_whitelist")

#rox...............in progress
    def check_mailfrom_matches_rcvd(self, msg, target=None):
        """ If there is an EnvelopeFrom address, get it's domain.
        If there are untrusted relays, get the first one,
        else if there are trusted relays get them all.
        For each non empty relay rdns verify if the last part
        of the domain matches the last part of the rdns.
        """
        address = msg.sender_address
        relays = []
        if address:
            domain = self.base_domain(address.split("@")[1])
        else:
            return False
        if len(msg.untrusted_relays) > 0:
            relays.append(msg.untrusted_relays[0])
        elif len(msg.trusted_relays) > 0:
            relays.extend(msg.trusted_relays)
        else:
            return False
        for relay in relays:
            ip = ipaddress.ip_address(relay['ip']).exploded
            reversed_ip = str(dns.reversename.from_address(ip))
            parts = reversed_ip.rsplit(".", 2)
            ip = parts.pop(0)
            relay_domain = ".".join(parts)
            if relay_domain == domain:
                return True
        return False

#cata
    def check_forged_in_whitelist(self, msg, target=None):
        """First does a 'check_from_in_whitelist' and then
        'check_from_in_default_whitelist' and return the state of
        the msg values: "from_in_whitelist" and "from_in_default_whitelist".
        """
        self.check_from_in_whitelist(msg)
        self.check_from_in_default_whitelist(msg)
        checked_w = (self.get_local(msg, "from_in_whitelist") < 0)
        checked_dw = (self.get_local(msg, "from_in_default_whitelist") == 0)
        return checked_w and checked_dw

#cata
    check_forged_in_default_whitelist = check_forged_in_whitelist

#cata
    def check_whitelist_rcvd(self, msg, list_name, address):
        """Look up address and trusted relays in a whitelist with rcvd
        """
        if len(msg.untrusted_relays) + len(msg.trusted_relays) < 0:
            return 0
        relays = []
        if len(msg.untrusted_relays) > 0:
            relays = msg.untrusted_relays[0]
        elif len(msg.trusted_relays) > 0:
            relays.extend(msg.trusted_relays)

        address = address.lower()
        found_forged = 0
        for white_addr in self[list_name]:
            regexp = white_addr.replace("*", ".*")
            for domain in self[list_name][white_addr]:
                if re.search(regexp, address):
                    match = self.check_rcvd(domain, match, relays)
                    if match:
                        return 1
                    found_forged = -1
        found_forged = self.check_found_forged(address, found_forged)
        return found_forged


#rox
    def check_rcvd(self, domain, match, relays):
        """Check if it is a match by IP address or is a subnet.
        If is not a valid IP address, try to matc
        h by rdns
        """
        for relay in relays:
            wl_ip = domain.strip("[ ").rstrip(" ]")
            try:
                network = ipaddress.ip_network(_format_network_str(str(wl_ip),
                                                                   None))
                if ipaddress.ip_address(relay['ip']) in network:
                    match = 1
                    break
            except ValueError:
                rdns = relay['rdns'].lower()
                if domain in rdns:
                    match = 1
                    break
        return match

#cata
    def check_found_forged(self, address, found_forged):
        """If it is forged, check the address in list """
        if found_forged:
            wlist = self['parsed_whitelist_allow_relays']
            for key in wlist:
                for fuzzy_addr in wlist[key]:
                    if re.search(fuzzy_addr, address):
                        found_forged = 0
                        break
        return found_forged

#rox
    def check_uri_host_listed(self, msg, list_name, target=None):
        """Check if the message has URIs that are listed
        in the specified hostname
        """
        for uri in msg.uri_list:
            if uri in self['parsed_enlist_uri_host'][list_name]['not_in_list']:
                continue
            for _uri_list_name in self['parsed_enlist_uri_host'][list_name]:
                if uri.endswith(_uri_list_name):
                    return True
        return True

#cata
    def check_uri_host_in_whitelist(self, msg, target=None):
        """Shorthand for check_uri_host_listed('WHITE')
        """
        return self.check_uri_host_listed(msg, 'WHITE', None)

#rox
    def check_uri_host_in_blacklist(self, msg, target=None):
        """Shorthand for check_uri_host_listed('BLACK')
        """
        return self.check_uri_host_listed(msg, 'BLACK', None)<|MERGE_RESOLUTION|>--- conflicted
+++ resolved
@@ -137,14 +137,8 @@
 
 #rox --------------------done
     def parse_wlbl_uri(self, list_name):
-<<<<<<< HEAD
-        """Parse witleist_uri_host and blacklist_uri_host
-        """
-        parsed_list = []
-=======
         """Parse witleist_uri_host and blacklist_uri_host"""
         parsed_list = set()
->>>>>>> 0617d5e1
         for x in list_name:
             parsed_list.update(x.split())
         return parsed_list
