--- conflicted
+++ resolved
@@ -486,38 +486,33 @@
         try:
             if HELO_RE7.match(header):
                 rdns = HELO_RE7.match(header).groups()[1]
-<<<<<<< HEAD
                 if rdns == "softdnserr":
                     rdns = ""
             elif HELO_RE5.match(header) or HELO_RE4.match(header) and "Exim" not in header:
                 print("4 sau 5")
-=======
             elif HELO_RE5.match(header):
                 if "(Scalix SMTP Relay" in header:
                     rdns = ""
                 else:
                     rdns = HELO_RE5.match(header).groups()[0]
             elif HELO_RE4.match(header) and "Exim" not in header:
->>>>>>> 5ce6d320
                 if RDNS_SMTP.match(header):
+                    print("SMTP")
                     rdns = RDNS_SMTP.match(header).groups()[0]
                 else:
                     rdns = ""
             elif HEADER_RE.match(header):
+                print("8")
                 rdns = ""
             elif RDNS_RE2.match(header):
                 print("9")
                 rdns = RDNS_RE2.match(header).groups()[0]
-<<<<<<< HEAD
             elif RDNS_SMTP1.match(header) and "Exim" not in header:
                 print("12")
                 rdns = ""
-=======
-            elif RDNS_RE3.match(header):
-                rdns = RDNS_RE3.match(header).groups()[0]
->>>>>>> 5ce6d320
             else:
                 if RDNS_RE1.match(header) or RDNS_RE3.match(header):
+                    print("re1")
                     rdns = ""
                 elif RDNS_RE4.match(header) and "Exim" not in header:
                     print("14")
@@ -610,14 +605,11 @@
                 helo = HELO_RE6.match(header).groups()[0]
             elif HELO_RE8.match(header):
                 helo = HELO_RE8.match(header).groups()[0]
-<<<<<<< HEAD
+            elif HELO_RE9.match(header):
+                helo = HELO_RE9.match(header).groups()[0]
             elif RDNS_RE4.match(header):
                 print(RDNS_RE4.match(header).groups())
                 helo = RDNS_RE4.match(header).groups()[1]
-=======
-            elif HELO_RE9.match(header):
-                helo = HELO_RE9.match(header).groups()[0]
->>>>>>> 5ce6d320
             elif HELO_RE10.match(header):
                 helo = HELO_RE10.match(header).groups()[1].strip("[]")
         except (AttributeError, IndexError):
