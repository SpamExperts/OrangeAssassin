--- conflicted
+++ resolved
@@ -128,14 +128,8 @@
                     with self._paranoid(pad.errors.InvalidSyntax):
                         self._handle_line(filename, line, line_no + 1, _depth)
                 except pad.errors.PluginLoadError as e:
-<<<<<<< HEAD
-                    warnings.warn(e.message)
-                    self.ctxt.log.warn(e.message)
-
-=======
                     warnings.warn(str(e))
                     self.ctxt.log.warn("%s", e)
->>>>>>> 174d3bc3
         self.results = collections.OrderedDict(
             sorted(self.results.items(),
                    key=lambda x:self.clean_priority(x[1], filename), reverse=False))
