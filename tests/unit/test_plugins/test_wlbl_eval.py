--- conflicted
+++ resolved
@@ -313,7 +313,323 @@
         self.assertNotIn("from_in_whitelist", self.msg_data)
 
 
-<<<<<<< HEAD
+class TestUrilist(unittest.TestCase):
+    def setUp(self):
+        unittest.TestCase.setUp(self)
+        self.options = {}
+        self.global_data = {}
+        self.msg_data = {}
+        self.parsed_delist = {
+            "ALL": ["example.com", "ceva.example.net", "example1.com",
+                    "!ceva.example.net"],
+            "WHITE": ["example.com", "ceva.example.net", "example1.com",
+                      "ceva1.example.net"],
+            "BLACK": ["example.com", "ceva.example.net"]
+        }
+
+        self.mock_ctxt = MagicMock(**{
+            "get_plugin_data.side_effect": lambda p, k: self.global_data[k],
+            "set_plugin_data.side_effect": lambda p, k,
+                                                  v: self.global_data.setdefault(
+                k, v)
+        })
+
+        self.mock_msg = MagicMock(**{
+            "get_plugin_data.side_effect": lambda p, k: self.msg_data[k],
+            "set_plugin_data.side_effect": lambda p, k,
+                                                  v: self.msg_data.setdefault(k,
+                                                                              v),
+        })
+
+        self.mock_add_in_list = patch("pad.plugins.wlbl_eval."
+                               "WLBLEvalPlugin.add_in_list").start()
+
+        self.plug = pad.plugins.wlbl_eval.WLBLEvalPlugin(self.mock_ctxt)
+
+    def tearDown(self):
+        unittest.TestCase.tearDown(self)
+        patch.stopall()
+
+    def test_parse_delist_uri_true(self):
+        self.global_data["delist_uri_host"] = [
+            "example.com ceva.example.net",
+            "(WHITE) example.com ceva.example.net",
+            "(WHITE) example1.com ceva1.example.net",
+            "example1.com !ceva.example.net",
+            "(BLACK) example.com ceva.example.net",
+        ]
+
+        result = self.plug.parse_delist_uri()
+        self.assertDictEqual(result, self.parsed_delist)
+
+    def test_parse_delist_uri_flase(self):
+        self.global_data["delist_uri_host"] = [
+            "example.com ceva.example.net",
+            "(WHITE) example.com ceva.example.net",
+            "example1.com !ceva.example.net"
+        ]
+
+        result = self.plug.parse_delist_uri()
+        self.assertNotEqual(result, self.parsed_delist)
+
+#...........................
+    def test_add_in_dict_two_calls(self):
+
+        self.global_data['parsed_delist_uri_host'] = defaultdict(list)
+        self.global_data['parsed_delist_uri_host']["LIST"] = ["bvc"]
+        parsed_list = {
+        "WHITE": {
+            "in_list": ["example.com"],
+            "not_in_list": ["ceva.example.com"]
+            },
+        "BLACK": {
+            "in_list": ["example.com"],
+            "not_in_list": ["ceva.example.com"]
+            },
+        "MYLIST": {
+            "in_list": ["example.com"],
+            "not_in_list": ["ceva.example.com"]
+            }
+        }
+
+        list_name = ["!cv.ex.com", "cv.ex.com"]
+        result = self.plug.add_in_dict(list_name, "MYLIST", parsed_list)
+        calls = [
+            call("MYLIST",list_name[0], parsed_list),
+            call("MYLIST", list_name[1], parsed_list),
+        ]
+        self.mock_add_in_list.assert_has_calls(calls)
+
+    def test_add_in_dict_correct_call(self):
+        self.global_data['parsed_delist_uri_host'] = defaultdict(list)
+        self.global_data['parsed_delist_uri_host']["LIST"] = ["delist.com"]
+        parsed_list = {
+            "WHITE": {
+                "in_list": ["example.com"],
+                "not_in_list": ["ceva.example.com"]
+            },
+            "BLACK": {
+                "in_list": ["example.com"],
+                "not_in_list": ["ceva.example.com"]
+            },
+            "MYLIST": {
+                "in_list": ["example.com"],
+                "not_in_list": ["ceva.example.com"]
+            }
+        }
+
+        list_name = ["!cv.ex.com"]
+        result = self.plug.add_in_dict(list_name, "MYLIST", parsed_list)
+        self.mock_add_in_list.assert_called_with("MYLIST",
+                                                 list_name[0], parsed_list)
+
+#................................
+
+    def test_parse_wlbl_uri_true(self):
+        list_name = [
+            "example.com !ceva.example.net",
+            "example1.com !ceva1.example.net"
+        ]
+        parsed_set = {"example.com", "!ceva.example.net",
+                       "example1.com", "!ceva1.example.net"
+                      }
+        result = self.plug.parse_wlbl_uri(list_name)
+        self.assertEqual(result, parsed_set)
+
+    def test_parse_wlbl_uri_duplicate_values(self):
+        list_name = [
+            "example.com !ceva.example.net",
+            "example1.com !ceva.example.net"
+        ]
+        parsed_list = {"example.com", "!ceva.example.net",
+                       "example1.com"
+                       }
+        result = self.plug.parse_wlbl_uri(list_name)
+        self.assertEqual(result, parsed_list)
+
+#................................
+
+class TestGetAddresses(unittest.TestCase):
+    def setUp(self):
+        unittest.TestCase.setUp(self)
+        self.options = {}
+        self.global_data = {}
+        self.msg_data = {}
+        self.parsed_delist = {
+            "ALL": ["example.com", "ceva.example.net", "example1.com",
+                    "!ceva.example.net"],
+            "WHITE": ["example.com", "ceva.example.net", "example1.com",
+                      "ceva1.example.net"],
+            "BLACK": ["example.com", "ceva.example.net"]
+        }
+
+        self.mock_ctxt = MagicMock(**{
+            "get_plugin_data.side_effect": lambda p, k: self.global_data[k],
+            "set_plugin_data.side_effect": lambda p, k,
+                                                  v: self.global_data.setdefault(
+                k, v)
+        })
+
+        self.mock_msg = MagicMock(**{
+            "get_plugin_data.side_effect": lambda p, k: self.msg_data[k],
+            "set_plugin_data.side_effect": lambda p, k,
+                                                  v: self.msg_data.setdefault(
+                k, v),
+        })
+
+        self.plug = pad.plugins.wlbl_eval.WLBLEvalPlugin(self.mock_ctxt)
+
+    def tearDown(self):
+        unittest.TestCase.tearDown(self)
+        patch.stopall()
+
+    def get_resent_header(self, header):
+        if header == "Resent-To":
+            return ["addr1", "addr2"]
+        elif header == "Resent-Cc":
+            return ["addr1_Cc", "addr2_Cc"]
+        elif header ==  "To":
+            return ["address1", "address2", "address3"]
+        return list()
+
+    def get_header(self, header):
+        if header == "To":
+            return ["address1", "address2", "address3"]
+        return list()
+
+    def test_get_to_addresses_resent_header(self):
+        self.mock_msg.get_addr_header.side_effect = self.get_resent_header
+        result = self.plug.get_to_addresses(self.mock_msg)
+        self.assertEqual(list(result), ["addr1", "addr2", "addr1_Cc",
+                                        "addr2_Cc"])
+
+    def test_get_to_addresses_to_headers(self):
+        self.mock_msg.get_addr_header.side_effect = self.get_header
+        self.mock_to_headers = patch("pad.plugins.wlbl_eval.TO_HEADERS",
+                                     ["To"]).start()
+        result = self.plug.get_to_addresses(self.mock_msg)
+        self.assertEqual(list(result),
+                         ["address1", "address2", "address3"])
+
+
+class TestToFromWlBl(unittest.TestCase):
+    def setUp(self):
+        unittest.TestCase.setUp(self)
+        self.options = {}
+        self.global_data = {}
+        self.msg_data = {}
+        self.parsed_delist = {
+            "ALL": ["example.com", "ceva.example.net", "example1.com",
+                    "!ceva.example.net"],
+            "WHITE": ["example.com", "ceva.example.net", "example1.com",
+                      "ceva1.example.net"],
+            "BLACK": ["example.com", "ceva.example.net"]
+        }
+
+        self.mock_ctxt = MagicMock(**{
+            "get_plugin_data.side_effect": lambda p, k: self.global_data[k],
+            "set_plugin_data.side_effect": lambda p, k,
+                                                  v: self.global_data.setdefault(
+                k, v)
+        })
+
+        self.mock_msg = MagicMock(**{
+            "get_plugin_data.side_effect": lambda p, k: self.msg_data[k],
+            "set_plugin_data.side_effect": lambda p, k,
+                                                  v: self.msg_data.setdefault(
+                k, v),
+        })
+
+        self.plug = pad.plugins.wlbl_eval.WLBLEvalPlugin(self.mock_ctxt)
+        self.mock__check_whitelist = patch("pad.plugins.wlbl_eval."
+                                      "WLBLEvalPlugin._check_whitelist").start()
+        self.mock_check_address_in_list = patch("pad.plugins.wlbl_eval."
+                                      "WLBLEvalPlugin.check_address_in_list").start()
+        self.mock_get_to_addresses = patch("pad.plugins.wlbl_eval."
+                                      "WLBLEvalPlugin.get_to_addresses").start()
+
+    def tearDown(self):
+        unittest.TestCase.tearDown(self)
+        patch.stopall()
+
+    def test_check_from_in_whitelist_call(self):
+        result = self.plug.check_from_in_whitelist(self.mock_msg)
+        self.mock__check_whitelist.assert_called_with(self.mock_msg,
+                                                      "from_in_whitelist")
+
+    def test_check_to_in_whitelist_call(self):
+        self.mock_get_to_addresses.return_value = ["addr1", "addr2"]
+        result = self.plug.check_to_in_whitelist(self.mock_msg)
+        self.mock_check_address_in_list.assert_called_with(["addr1", "addr2"],
+                                                      "parsed_whitelist_to")
+
+    def test_check_to_in_blacklist_call(self):
+        self.mock_get_to_addresses.return_value = ["addr1", "addr2"]
+        result = self.plug.check_to_in_blacklist(self.mock_msg)
+        self.mock_check_address_in_list.assert_called_with(["addr1", "addr2"],
+                                                    "parsed_blacklist_to")
+
+    def test_check_to_in_list_call(self):
+        list_name = "whitelist_to"
+        self.mock_get_to_addresses.return_value = ["addr1", "addr2"]
+        result = self.plug.check_to_in_list(self.mock_msg, list_name)
+        self.mock_check_address_in_list.assert_called_with(["addr1", "addr2"],
+                                                           list_name)
+
+    def test_check_to_in_more_spam_call(self):
+        self.mock_get_to_addresses.return_value = ["addr1", "addr2"]
+        result = self.plug.check_to_in_more_spam(self.mock_msg)
+        self.mock_check_address_in_list.assert_called_with(["addr1", "addr2"],
+                                                           "parsed_more_spam_to")
+
+class TestMatchRcvd(unittest.TestCase):
+    def setUp(self):
+        unittest.TestCase.setUp(self)
+        self.options = {}
+        self.global_data = {}
+        self.msg_data = {}
+        self.parsed_delist = {
+            "ALL": ["example.com", "ceva.example.net", "example1.com",
+                    "!ceva.example.net"],
+            "WHITE": ["example.com", "ceva.example.net", "example1.com",
+                      "ceva1.example.net"],
+            "BLACK": ["example.com", "ceva.example.net"]
+        }
+
+        self.mock_ctxt = MagicMock(**{
+            "get_plugin_data.side_effect": lambda p, k: self.global_data[k],
+            "set_plugin_data.side_effect": lambda p, k,
+                                                  v: self.global_data.setdefault(
+                k, v)
+        })
+
+        self.mock_msg = MagicMock(**{
+            "get_plugin_data.side_effect": lambda p, k: self.msg_data[k],
+            "set_plugin_data.side_effect": lambda p, k,
+                                                  v: self.msg_data.setdefault(
+                k, v),
+        })
+
+        self.plug = pad.plugins.wlbl_eval.WLBLEvalPlugin(self.mock_ctxt)
+        self.mock_base_domain = patch("pad.plugins.wlbl_eval."
+                                      "WLBLEvalPlugin.base_domain").start()
+    def tearDown(self):
+        unittest.TestCase.tearDown(self)
+        patch.stopall()
+
+    def test_check_mailfrom_matches_rcvd_no_addr(self):
+        self.mock_msg.sender_address = None
+        result = self.plug.check_mailfrom_matches_rcvd(self.mock_msg)
+        self.assertFalse(result)
+
+    def test_check_mailfrom_matches_rcvd_no_relays(self):
+        self.mock_base_domain.return_value = ".co.uk"
+        self.mock_msg.untrusted_relays = []
+        self.mock_msg.trusted_relays = []
+        result = self.plug.check_mailfrom_matches_rcvd(self.mock_msg)
+        self.assertFalse(result)
+
+
 class TestCheckFoundForged(unittest.TestCase):
     def setUp(self):
         unittest.TestCase.setUp(self)
@@ -398,59 +714,33 @@
 
 
 class TestAddInList(unittest.TestCase):
-=======
-class TestUrilist(unittest.TestCase):
->>>>>>> 0617d5e1
-    def setUp(self):
-        unittest.TestCase.setUp(self)
-        self.options = {}
-        self.global_data = {}
-        self.msg_data = {}
-<<<<<<< HEAD
-=======
-        self.parsed_delist = {
-            "ALL": ["example.com", "ceva.example.net", "example1.com",
-                    "!ceva.example.net"],
-            "WHITE": ["example.com", "ceva.example.net", "example1.com",
-                      "ceva1.example.net"],
-            "BLACK": ["example.com", "ceva.example.net"]
-        }
->>>>>>> 0617d5e1
+    def setUp(self):
+        unittest.TestCase.setUp(self)
+        self.options = {}
+        self.global_data = {}
+        self.msg_data = {}
 
         self.mock_ctxt = MagicMock(**{
             "get_plugin_data.side_effect": lambda p, k: self.global_data[k],
             "set_plugin_data.side_effect": lambda p, k,
                                                   v: self.global_data.setdefault(
-<<<<<<< HEAD
                 k, v)}
                                    )
-=======
-                k, v)
-        })
-
->>>>>>> 0617d5e1
         self.mock_msg = MagicMock(**{
             "get_plugin_data.side_effect": lambda p, k: self.msg_data[k],
             "set_plugin_data.side_effect": lambda p, k,
                                                   v: self.msg_data.setdefault(k,
                                                                               v),
         })
-<<<<<<< HEAD
         self.mock_rcvd = patch("pad.plugins.wlbl_eval."
                                "WLBLEvalPlugin.check_whitelist_rcvd").start()
-=======
-
-        self.mock_add_in_list = patch("pad.plugins.wlbl_eval."
-                               "WLBLEvalPlugin.add_in_list").start()
->>>>>>> 0617d5e1
-
-        self.plug = pad.plugins.wlbl_eval.WLBLEvalPlugin(self.mock_ctxt)
-
-    def tearDown(self):
-        unittest.TestCase.tearDown(self)
-        patch.stopall()
-
-<<<<<<< HEAD
+
+        self.plug = pad.plugins.wlbl_eval.WLBLEvalPlugin(self.mock_ctxt)
+
+    def tearDown(self):
+        unittest.TestCase.tearDown(self)
+        patch.stopall()
+
     def test_add_in_list_not(self):
         key = 'BLACK'
         item = "!example2.com"
@@ -521,114 +811,11 @@
 
 
 class TestCheckToFrom(unittest.TestCase):
-=======
-    def test_parse_delist_uri_true(self):
-        self.global_data["delist_uri_host"] = [
-            "example.com ceva.example.net",
-            "(WHITE) example.com ceva.example.net",
-            "(WHITE) example1.com ceva1.example.net",
-            "example1.com !ceva.example.net",
-            "(BLACK) example.com ceva.example.net",
-        ]
-
-        result = self.plug.parse_delist_uri()
-        self.assertDictEqual(result, self.parsed_delist)
-
-    def test_parse_delist_uri_flase(self):
-        self.global_data["delist_uri_host"] = [
-            "example.com ceva.example.net",
-            "(WHITE) example.com ceva.example.net",
-            "example1.com !ceva.example.net"
-        ]
-
-        result = self.plug.parse_delist_uri()
-        self.assertNotEqual(result, self.parsed_delist)
-
-#...........................
-    def test_add_in_dict_two_calls(self):
-
-        self.global_data['parsed_delist_uri_host'] = defaultdict(list)
-        self.global_data['parsed_delist_uri_host']["LIST"] = ["bvc"]
-        parsed_list = {
-        "WHITE": {
-            "in_list": ["example.com"],
-            "not_in_list": ["ceva.example.com"]
-            },
-        "BLACK": {
-            "in_list": ["example.com"],
-            "not_in_list": ["ceva.example.com"]
-            },
-        "MYLIST": {
-            "in_list": ["example.com"],
-            "not_in_list": ["ceva.example.com"]
-            }
-        }
-
-        list_name = ["!cv.ex.com", "cv.ex.com"]
-        result = self.plug.add_in_dict(list_name, "MYLIST", parsed_list)
-        calls = [
-            call("MYLIST",list_name[0], parsed_list),
-            call("MYLIST", list_name[1], parsed_list),
-        ]
-        self.mock_add_in_list.assert_has_calls(calls)
-
-    def test_add_in_dict_correct_call(self):
-        self.global_data['parsed_delist_uri_host'] = defaultdict(list)
-        self.global_data['parsed_delist_uri_host']["LIST"] = ["delist.com"]
-        parsed_list = {
-            "WHITE": {
-                "in_list": ["example.com"],
-                "not_in_list": ["ceva.example.com"]
-            },
-            "BLACK": {
-                "in_list": ["example.com"],
-                "not_in_list": ["ceva.example.com"]
-            },
-            "MYLIST": {
-                "in_list": ["example.com"],
-                "not_in_list": ["ceva.example.com"]
-            }
-        }
-
-        list_name = ["!cv.ex.com"]
-        result = self.plug.add_in_dict(list_name, "MYLIST", parsed_list)
-        self.mock_add_in_list.assert_called_with("MYLIST",
-                                                 list_name[0], parsed_list)
-
-#................................
-
-    def test_parse_wlbl_uri_true(self):
-        list_name = [
-            "example.com !ceva.example.net",
-            "example1.com !ceva1.example.net"
-        ]
-        parsed_set = {"example.com", "!ceva.example.net",
-                       "example1.com", "!ceva1.example.net"
-                      }
-        result = self.plug.parse_wlbl_uri(list_name)
-        self.assertEqual(result, parsed_set)
-
-    def test_parse_wlbl_uri_duplicate_values(self):
-        list_name = [
-            "example.com !ceva.example.net",
-            "example1.com !ceva.example.net"
-        ]
-        parsed_list = {"example.com", "!ceva.example.net",
-                       "example1.com"
-                       }
-        result = self.plug.parse_wlbl_uri(list_name)
-        self.assertEqual(result, parsed_list)
-
-#................................
-
-class TestGetAddresses(unittest.TestCase):
->>>>>>> 0617d5e1
-    def setUp(self):
-        unittest.TestCase.setUp(self)
-        self.options = {}
-        self.global_data = {}
-        self.msg_data = {}
-<<<<<<< HEAD
+    def setUp(self):
+        unittest.TestCase.setUp(self)
+        self.options = {}
+        self.global_data = {}
+        self.msg_data = {}
 
         self.mock_ctxt = MagicMock(**{
             "get_plugin_data.side_effect": lambda p, k: self.global_data[k],
@@ -646,37 +833,13 @@
                                "WLBLEvalPlugin.check_address_in_list").start()
         self.mock_check_whitelist = patch("pad.plugins.wlbl_eval."
                                 "WLBLEvalPlugin._check_whitelist").start()
-=======
-        self.parsed_delist = {
-            "ALL": ["example.com", "ceva.example.net", "example1.com",
-                    "!ceva.example.net"],
-            "WHITE": ["example.com", "ceva.example.net", "example1.com",
-                      "ceva1.example.net"],
-            "BLACK": ["example.com", "ceva.example.net"]
-        }
-
-        self.mock_ctxt = MagicMock(**{
-            "get_plugin_data.side_effect": lambda p, k: self.global_data[k],
-            "set_plugin_data.side_effect": lambda p, k,
-                                                  v: self.global_data.setdefault(
-                k, v)
-        })
-
-        self.mock_msg = MagicMock(**{
-            "get_plugin_data.side_effect": lambda p, k: self.msg_data[k],
-            "set_plugin_data.side_effect": lambda p, k,
-                                                  v: self.msg_data.setdefault(
-                k, v),
-        })
->>>>>>> 0617d5e1
-
-        self.plug = pad.plugins.wlbl_eval.WLBLEvalPlugin(self.mock_ctxt)
-
-    def tearDown(self):
-        unittest.TestCase.tearDown(self)
-        patch.stopall()
-
-<<<<<<< HEAD
+
+        self.plug = pad.plugins.wlbl_eval.WLBLEvalPlugin(self.mock_ctxt)
+
+    def tearDown(self):
+        unittest.TestCase.tearDown(self)
+        patch.stopall()
+
     def test_check_from_in_blacklist(self):
         self.mock_check_address.return_value = True
         result = self.plug.check_from_in_blacklist(self.mock_msg)
@@ -709,129 +872,16 @@
 
 
 class TestAddressInList(unittest.TestCase):
-=======
-    def get_resent_header(self, header):
-        if header == "Resent-To":
-            return ["addr1", "addr2"]
-        elif header == "Resent-Cc":
-            return ["addr1_Cc", "addr2_Cc"]
-        elif header ==  "To":
-            return ["address1", "address2", "address3"]
-        return list()
-
-    def get_header(self, header):
-        if header == "To":
-            return ["address1", "address2", "address3"]
-        return list()
-
-    def test_get_to_addresses_resent_header(self):
-        self.mock_msg.get_addr_header.side_effect = self.get_resent_header
-        result = self.plug.get_to_addresses(self.mock_msg)
-        self.assertEqual(list(result), ["addr1", "addr2", "addr1_Cc",
-                                        "addr2_Cc"])
-
-    def test_get_to_addresses_to_headers(self):
-        self.mock_msg.get_addr_header.side_effect = self.get_header
-        self.mock_to_headers = patch("pad.plugins.wlbl_eval.TO_HEADERS",
-                                     ["To"]).start()
-        result = self.plug.get_to_addresses(self.mock_msg)
-        self.assertEqual(list(result),
-                         ["address1", "address2", "address3"])
-
-
-class TestToFromWlBl(unittest.TestCase):
-    def setUp(self):
-        unittest.TestCase.setUp(self)
-        self.options = {}
-        self.global_data = {}
-        self.msg_data = {}
-        self.parsed_delist = {
-            "ALL": ["example.com", "ceva.example.net", "example1.com",
-                    "!ceva.example.net"],
-            "WHITE": ["example.com", "ceva.example.net", "example1.com",
-                      "ceva1.example.net"],
-            "BLACK": ["example.com", "ceva.example.net"]
-        }
+    def setUp(self):
+        unittest.TestCase.setUp(self)
+        self.options = {}
+        self.global_data = {}
+        self.msg_data = {}
 
         self.mock_ctxt = MagicMock(**{
             "get_plugin_data.side_effect": lambda p, k: self.global_data[k],
             "set_plugin_data.side_effect": lambda p, k,
                                                   v: self.global_data.setdefault(
-                k, v)
-        })
-
-        self.mock_msg = MagicMock(**{
-            "get_plugin_data.side_effect": lambda p, k: self.msg_data[k],
-            "set_plugin_data.side_effect": lambda p, k,
-                                                  v: self.msg_data.setdefault(
-                k, v),
-        })
-
-        self.plug = pad.plugins.wlbl_eval.WLBLEvalPlugin(self.mock_ctxt)
-        self.mock__check_whitelist = patch("pad.plugins.wlbl_eval."
-                                      "WLBLEvalPlugin._check_whitelist").start()
-        self.mock_check_address_in_list = patch("pad.plugins.wlbl_eval."
-                                      "WLBLEvalPlugin.check_address_in_list").start()
-        self.mock_get_to_addresses = patch("pad.plugins.wlbl_eval."
-                                      "WLBLEvalPlugin.get_to_addresses").start()
-
-    def tearDown(self):
-        unittest.TestCase.tearDown(self)
-        patch.stopall()
-
-    def test_check_from_in_whitelist_call(self):
-        result = self.plug.check_from_in_whitelist(self.mock_msg)
-        self.mock__check_whitelist.assert_called_with(self.mock_msg,
-                                                      "from_in_whitelist")
-
-    def test_check_to_in_whitelist_call(self):
-        self.mock_get_to_addresses.return_value = ["addr1", "addr2"]
-        result = self.plug.check_to_in_whitelist(self.mock_msg)
-        self.mock_check_address_in_list.assert_called_with(["addr1", "addr2"],
-                                                      "parsed_whitelist_to")
-
-    def test_check_to_in_blacklist_call(self):
-        self.mock_get_to_addresses.return_value = ["addr1", "addr2"]
-        result = self.plug.check_to_in_blacklist(self.mock_msg)
-        self.mock_check_address_in_list.assert_called_with(["addr1", "addr2"],
-                                                    "parsed_blacklist_to")
-
-    def test_check_to_in_list_call(self):
-        list_name = "whitelist_to"
-        self.mock_get_to_addresses.return_value = ["addr1", "addr2"]
-        result = self.plug.check_to_in_list(self.mock_msg, list_name)
-        self.mock_check_address_in_list.assert_called_with(["addr1", "addr2"],
-                                                           list_name)
-
-    def test_check_to_in_more_spam_call(self):
-        self.mock_get_to_addresses.return_value = ["addr1", "addr2"]
-        result = self.plug.check_to_in_more_spam(self.mock_msg)
-        self.mock_check_address_in_list.assert_called_with(["addr1", "addr2"],
-                                                           "parsed_more_spam_to")
-
-class TestMatchRcvd(unittest.TestCase):
->>>>>>> 0617d5e1
-    def setUp(self):
-        unittest.TestCase.setUp(self)
-        self.options = {}
-        self.global_data = {}
-        self.msg_data = {}
-<<<<<<< HEAD
-=======
-        self.parsed_delist = {
-            "ALL": ["example.com", "ceva.example.net", "example1.com",
-                    "!ceva.example.net"],
-            "WHITE": ["example.com", "ceva.example.net", "example1.com",
-                      "ceva1.example.net"],
-            "BLACK": ["example.com", "ceva.example.net"]
-        }
->>>>>>> 0617d5e1
-
-        self.mock_ctxt = MagicMock(**{
-            "get_plugin_data.side_effect": lambda p, k: self.global_data[k],
-            "set_plugin_data.side_effect": lambda p, k,
-                                                  v: self.global_data.setdefault(
-<<<<<<< HEAD
                 k, v)}
                                    )
         self.mock_msg = MagicMock(**{
@@ -846,26 +896,10 @@
 
         self.plug = pad.plugins.wlbl_eval.WLBLEvalPlugin(self.mock_ctxt)
 
-=======
-                k, v)
-        })
-
-        self.mock_msg = MagicMock(**{
-            "get_plugin_data.side_effect": lambda p, k: self.msg_data[k],
-            "set_plugin_data.side_effect": lambda p, k,
-                                                  v: self.msg_data.setdefault(
-                k, v),
-        })
-
-        self.plug = pad.plugins.wlbl_eval.WLBLEvalPlugin(self.mock_ctxt)
-        self.mock_base_domain = patch("pad.plugins.wlbl_eval."
-                                      "WLBLEvalPlugin.base_domain").start()
->>>>>>> 0617d5e1
-    def tearDown(self):
-        unittest.TestCase.tearDown(self)
-        patch.stopall()
-
-<<<<<<< HEAD
+    def tearDown(self):
+        unittest.TestCase.tearDown(self)
+        patch.stopall()
+
     def test_check_address_in_list_one_address(self):
         list_name = "whitelist_from"
         addresses = ["test@example.com"]
@@ -879,19 +913,292 @@
         addresses = ["test1@example.com", "test2@example.com"]
         result = self.plug.check_address_in_list(addresses, list_name)
         self.assertTrue(result)
-=======
-    def test_check_mailfrom_matches_rcvd_no_addr(self):
-        self.mock_msg.sender_address = None
-        result = self.plug.check_mailfrom_matches_rcvd(self.mock_msg)
+
+
+
+class TestCheckFoundForged(unittest.TestCase):
+    def setUp(self):
+        unittest.TestCase.setUp(self)
+        self.options = {}
+        self.global_data = {}
+        self.msg_data = {}
+
+        self.mock_ctxt = MagicMock(**{
+            "get_plugin_data.side_effect": lambda p, k: self.global_data[k],
+            "set_plugin_data.side_effect":
+                lambda p, k, v: self.global_data.setdefault(k, v)}
+                                   )
+        self.mock_msg = MagicMock(**{
+            "get_plugin_data.side_effect": lambda p, k: self.msg_data[k],
+            "set_plugin_data.side_effect":
+                lambda p, k, v: self.msg_data.setdefault(k, v),
+        })
+
+
+        self.plug = pad.plugins.wlbl_eval.WLBLEvalPlugin(self.mock_ctxt)
+
+    def tearDown(self):
+        unittest.TestCase.tearDown(self)
+        patch.stopall()
+
+    def test_check_found_forged_zero(self):
+        found_forged = 0
+        address = "example@example.com"
+        result = self.plug.check_found_forged(address, found_forged)
+        self.assertEqual(result, 0)
+    """
+    def test_check_found_forged(self):
+        found_forged = -1
+        address = "example@example.com"
+        result = self.plug.check_found_forged(address, found_forged)
+        self.assertEqual(result, 0)
+    """
+
+
+
+class TestParseList(unittest.TestCase):
+    def setUp(self):
+        unittest.TestCase.setUp(self)
+        self.options = {}
+        self.global_data = {}
+        self.msg_data = {}
+
+        self.mock_ctxt = MagicMock(**{
+            "get_plugin_data.side_effect": lambda p, k: self.global_data[k],
+            "set_plugin_data.side_effect":
+                lambda p, k,v: self.global_data.setdefault(k, v)}
+                                   )
+        self.mock_msg = MagicMock(**{
+            "get_plugin_data.side_effect": lambda p, k: self.msg_data[k],
+            "set_plugin_data.side_effect":
+                lambda p, k,v: self.msg_data.setdefault(k,v),
+        })
+        self.mock_rcvd = patch("pad.plugins.wlbl_eval."
+                               "WLBLEvalPlugin.check_whitelist_rcvd").start()
+
+        self.mock_addr_in_list = patch("pad.plugins.wlbl_eval."
+                                       "WLBLEvalPlugin.check_address_in_list").start()
+
+        self.plug = pad.plugins.wlbl_eval.WLBLEvalPlugin(self.mock_ctxt)
+
+    def tearDown(self):
+        unittest.TestCase.tearDown(self)
+        patch.stopall()
+
+    def test_parse_list(self):
+        list_name = "whitelist_from"
+        self.global_data["whitelist_from"] = ["*@example.com user1@example.com",
+                                              "*@example.com user2@example.com",
+                                              "*@exam.com user@exam.com"
+                                             ]
+        result = self.plug.parse_list(list_name)
+        result_expected = {"*@example.com": ["user1@example.com",
+                                             "user2@example.com"],
+                           "*@exam.com": ["user@exam.com"]}
+        self.assertEqual(result, result_expected)
+
+
+
+class TestAddInList(unittest.TestCase):
+    def setUp(self):
+        unittest.TestCase.setUp(self)
+        self.options = {}
+        self.global_data = {}
+        self.msg_data = {}
+
+        self.mock_ctxt = MagicMock(**{
+            "get_plugin_data.side_effect": lambda p, k: self.global_data[k],
+            "set_plugin_data.side_effect": lambda p, k,
+                                                  v: self.global_data.setdefault(
+                k, v)}
+                                   )
+        self.mock_msg = MagicMock(**{
+            "get_plugin_data.side_effect": lambda p, k: self.msg_data[k],
+            "set_plugin_data.side_effect": lambda p, k,
+                                                  v: self.msg_data.setdefault(k,
+                                                                              v),
+        })
+        self.mock_rcvd = patch("pad.plugins.wlbl_eval."
+                               "WLBLEvalPlugin.check_whitelist_rcvd").start()
+
+        self.plug = pad.plugins.wlbl_eval.WLBLEvalPlugin(self.mock_ctxt)
+
+    def tearDown(self):
+        unittest.TestCase.tearDown(self)
+        patch.stopall()
+
+    def test_add_in_list_not(self):
+        key = 'BLACK'
+        item = "!example2.com"
+        parsed_list = {
+            "WHITE": {
+                "in_list": ["example.com"],
+                "not_in_list": ["ex.example.com"]
+            },
+            "BLACK": {
+                "in_list": ["example.com"],
+                "not_in_list": ["ex.example.com"]
+            },
+            "MYLIST": {
+                "in_list": ["example.com"],
+                "not_in_list": ["ex.example.com"]
+            }
+        }
+        result = self.plug.add_in_list(key, item, parsed_list)
+        result_expected = {
+            "WHITE": {
+                "in_list": ["example.com"],
+                "not_in_list": ["ex.example.com"]
+            },
+            "BLACK": {
+                "in_list": ["example.com"],
+                "not_in_list": ["ex.example.com", "example2.com"]
+            },
+            "MYLIST": {
+                "in_list": ["example.com"],
+                "not_in_list": ["ex.example.com"]
+            }
+        }
+        self.assertEqual(result, result_expected)
+
+    def test_add_in_list_in(self):
+        key = 'BLACK'
+        item = "example2.com"
+        parsed_list = {
+            "WHITE": {
+                "in_list": ["example.com"],
+                "not_in_list": ["ex.example.com"]
+            },
+            "BLACK": {
+                "in_list": ["example.com"],
+                "not_in_list": ["ex.example.com"]
+            },
+            "MYLIST": {
+                "in_list": ["example.com"],
+                "not_in_list": ["ex.example.com"]
+            }
+        }
+        result = self.plug.add_in_list(key, item, parsed_list)
+        result_expected = {
+            "WHITE": {
+                "in_list": ["example.com"],
+                "not_in_list": ["ex.example.com"]
+            },
+            "BLACK": {
+                "in_list": ["example.com", ".example2.com"],
+                "not_in_list": ["ex.example.com"]
+            },
+            "MYLIST": {
+                "in_list": ["example.com"],
+                "not_in_list": ["ex.example.com"]
+            }
+        }
+        self.assertEqual(result, result_expected)
+
+
+class TestCheckToFrom(unittest.TestCase):
+    def setUp(self):
+        unittest.TestCase.setUp(self)
+        self.options = {}
+        self.global_data = {}
+        self.msg_data = {}
+
+        self.mock_ctxt = MagicMock(**{
+            "get_plugin_data.side_effect": lambda p, k: self.global_data[k],
+            "set_plugin_data.side_effect":
+                lambda p, k,v: self.global_data.setdefault(k, v)}
+        )
+        self.mock_msg = MagicMock(**{
+            "get_plugin_data.side_effect": lambda p, k: self.msg_data[k],
+            "set_plugin_data.side_effect":
+                lambda p, k,v: self.msg_data.setdefault(k, v),
+        })
+        self.mock_rcvd = patch("pad.plugins.wlbl_eval."
+                               "WLBLEvalPlugin.check_whitelist_rcvd").start()
+        self.mock_check_address = patch("pad.plugins.wlbl_eval."
+                               "WLBLEvalPlugin.check_address_in_list").start()
+        self.mock_check_whitelist = patch("pad.plugins.wlbl_eval."
+                                "WLBLEvalPlugin._check_whitelist").start()
+
+        self.plug = pad.plugins.wlbl_eval.WLBLEvalPlugin(self.mock_ctxt)
+
+    def tearDown(self):
+        unittest.TestCase.tearDown(self)
+        patch.stopall()
+
+    def test_check_from_in_blacklist(self):
+        self.mock_check_address.return_value = True
+        result = self.plug.check_from_in_blacklist(self.mock_msg)
+        self.assertTrue(result)
+
+    def test_check_from_in_list(self):
+        list_name = "*@example.com    smt@example.com"
+        self.mock_check_address.return_value = True
+        result = self.plug.check_from_in_list(self.mock_msg, list_name)
+        self.assertTrue(result)
+
+    def test_check_from_in_list_null(self):
+        list_name = ""
+        self.mock_check_address.return_value = True
+        result = self.plug.check_from_in_list(self.mock_msg, list_name)
         self.assertFalse(result)
 
-    def test_check_mailfrom_matches_rcvd_no_relays(self):
-        self.mock_base_domain.return_value = ".co.uk"
-        self.mock_msg.untrusted_relays = []
-        self.mock_msg.trusted_relays = []
-        result = self.plug.check_mailfrom_matches_rcvd(self.mock_msg)
-        self.assertFalse(result)
->>>>>>> 0617d5e1
+    def test_check_to_in_all_spam(self):
+        self.mock_check_address.return_value = True
+        result = self.plug.check_to_in_all_spam(self.mock_msg)
+        self.assertTrue(result)
+
+    def test_check_from_in_default_whitelist(self):
+        self.mock_check_whitelist.return_value = True
+        result = self.plug.check_from_in_default_whitelist(self.mock_msg)
+        self.assertTrue(result)
+
+
+
+
+
+class TestAddressInList(unittest.TestCase):
+    def setUp(self):
+        unittest.TestCase.setUp(self)
+        self.options = {}
+        self.global_data = {}
+        self.msg_data = {}
+
+        self.mock_ctxt = MagicMock(**{
+            "get_plugin_data.side_effect": lambda p, k: self.global_data[k],
+            "set_plugin_data.side_effect": lambda p, k,
+                                                  v: self.global_data.setdefault(
+                k, v)}
+                                   )
+        self.mock_msg = MagicMock(**{
+            "get_plugin_data.side_effect": lambda p, k: self.msg_data[k],
+            "set_plugin_data.side_effect": lambda p, k,
+                                                  v: self.msg_data.setdefault(k,
+                                                                              v),
+        })
+        self.mock_rcvd = patch("pad.plugins.wlbl_eval."
+                               "WLBLEvalPlugin.check_whitelist_rcvd").start()
+
+
+        self.plug = pad.plugins.wlbl_eval.WLBLEvalPlugin(self.mock_ctxt)
+
+    def tearDown(self):
+        unittest.TestCase.tearDown(self)
+        patch.stopall()
+
+    def test_check_address_in_list_one_address(self):
+        list_name = "whitelist_from"
+        addresses = ["test@example.com"]
+        self.global_data["whitelist_from"] = ["*@example.com"]
+        result = self.plug.check_address_in_list(addresses, list_name)
+        self.assertTrue(result)
+
+    def test_check_address_in_list_two_addresses(self):
+        self.global_data["whitelist_from"] = ["*@example.com"]
+        list_name = "whitelist_from"
+        addresses = ["test1@example.com", "test2@example.com"]
+        result = self.plug.check_address_in_list(addresses, list_name)
+        self.assertTrue(result)
 
 
 def suite():
