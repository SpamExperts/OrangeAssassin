--- conflicted
+++ resolved
@@ -142,7 +142,54 @@
         self.mock_rcvd.assert_called_with(self.mock_msg, list_name,
                                           addresses[0])
 
-<<<<<<< HEAD
+    def test_check_in_list_set_cached_true(self):
+        self.mock_addr_in_list.return_value = True
+        list_name = "whitelist_from"
+        addresses = ["test@example.com"]
+        result = self.plug.check_in_list(self.mock_msg, addresses,
+                                         list_name)
+        self.assertEqual(self.msg_data["from_in_whitelist"], 1)
+
+    def test_check_in_list_regex_set_cached_true(self):
+        self.mock_addr_in_list.return_value = False
+        list_name = "whitelist_from"
+        addresses = ["test@example.com"]
+        self.global_data["whitelist_from"] = ["*@example.com"]
+        result = self.plug.check_in_list(self.mock_msg, addresses,
+                                         list_name)
+        self.assertEqual(self.msg_data["from_in_whitelist"], 1)
+        self.mock_rcvd.assert_not_called()
+
+    def test_check_in_list_rcvd_set_cached_true(self):
+        self.mock_rcvd.return_value = 1
+        self.mock_addr_in_list.return_value = False
+        list_name = "whitelist_from"
+        addresses = ["test@example.com"]
+        self.global_data["whitelist_from"] = ["*@ex.com"]
+        result = self.plug.check_in_list(self.mock_msg, addresses,
+                                         list_name)
+        self.assertEqual(self.msg_data["from_in_whitelist"], 1)
+
+    def test_check_in_list_set_cached_false(self):
+        self.mock_rcvd.return_value = -1
+        self.mock_addr_in_list.return_value = False
+        list_name = "whitelist_from"
+        addresses = ["test@example.com"]
+        self.global_data["whitelist_from"] = ["*@ex.com"]
+        result = self.plug.check_in_list(self.mock_msg, addresses,
+                                         list_name)
+        self.assertEqual(self.msg_data["from_in_whitelist"], -1)
+
+    def test_check_in_list_set_cached_undefined(self):
+        self.mock_rcvd.return_value = 0
+        self.mock_addr_in_list.return_value = False
+        list_name = "whitelist_from"
+        addresses = ["test@example.com"]
+        self.global_data["whitelist_from"] = ["*@ex.com"]
+        result = self.plug.check_in_list(self.mock_msg, addresses,
+                                         list_name)
+        self.assertNotIn("from_in_whitelist", self.msg_data)
+
 class TestParseList(unittest.TestCase):
     def setUp(self):
         unittest.TestCase.setUp(self)
@@ -303,55 +350,7 @@
         addresses = ["test1@example.com", "test2@example.com"]
         result = self.plug.check_address_in_list(addresses, list_name)
         self.assertTrue(result)
-=======
-    def test_check_in_list_set_cached_true(self):
-        self.mock_addr_in_list.return_value = True
-        list_name = "whitelist_from"
-        addresses = ["test@example.com"]
-        result = self.plug.check_in_list(self.mock_msg, addresses,
-                                         list_name)
-        self.assertEqual(self.msg_data["from_in_whitelist"], 1)
-
-    def test_check_in_list_regex_set_cached_true(self):
-        self.mock_addr_in_list.return_value = False
-        list_name = "whitelist_from"
-        addresses = ["test@example.com"]
-        self.global_data["whitelist_from"] = ["*@example.com"]
-        result = self.plug.check_in_list(self.mock_msg, addresses,
-                                         list_name)
-        self.assertEqual(self.msg_data["from_in_whitelist"], 1)
-        self.mock_rcvd.assert_not_called()
-
-    def test_check_in_list_rcvd_set_cached_true(self):
-        self.mock_rcvd.return_value = 1
-        self.mock_addr_in_list.return_value = False
-        list_name = "whitelist_from"
-        addresses = ["test@example.com"]
-        self.global_data["whitelist_from"] = ["*@ex.com"]
-        result = self.plug.check_in_list(self.mock_msg, addresses,
-                                         list_name)
-        self.assertEqual(self.msg_data["from_in_whitelist"], 1)
->>>>>>> 88e183eb
-
-    def test_check_in_list_set_cached_false(self):
-        self.mock_rcvd.return_value = -1
-        self.mock_addr_in_list.return_value = False
-        list_name = "whitelist_from"
-        addresses = ["test@example.com"]
-        self.global_data["whitelist_from"] = ["*@ex.com"]
-        result = self.plug.check_in_list(self.mock_msg, addresses,
-                                         list_name)
-        self.assertEqual(self.msg_data["from_in_whitelist"], -1)
-
-    def test_check_in_list_set_cached_undefined(self):
-        self.mock_rcvd.return_value = 0
-        self.mock_addr_in_list.return_value = False
-        list_name = "whitelist_from"
-        addresses = ["test@example.com"]
-        self.global_data["whitelist_from"] = ["*@ex.com"]
-        result = self.plug.check_in_list(self.mock_msg, addresses,
-                                         list_name)
-        self.assertNotIn("from_in_whitelist", self.msg_data)
+
 
 def suite():
     """Gather all the tests from this package in a test suite."""
