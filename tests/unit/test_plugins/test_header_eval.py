import unittest
import collections

try:
    from unittest.mock import patch, Mock, MagicMock, call
except ImportError:
    from mock import patch, Mock, MagicMock, call

import pad.plugins.header_eval


class TestHeaderEval(unittest.TestCase):
    def setUp(self):
        unittest.TestCase.setUp(self)
        self.local_data = {}
        self.global_data = {}
        self.mock_ctxt = MagicMock()
        self.mock_msg = MagicMock()
        self.plugin = pad.plugins.header_eval.HeaderEval(self.mock_ctxt)
        self.plugin.set_local = lambda m, k, v: self.local_data.__setitem__(k,
                                                                            v)
        self.plugin.get_local = lambda m, k: self.local_data.__getitem__(k)
        self.plugin.set_global = self.global_data.__setitem__
        self.plugin.get_global = self.global_data.__getitem__
        self.mock_ruleset = MagicMock()
        self.mock_locale = patch("pad.plugins.header_eval."
                                 "pad.locales.charset_ok_for_locales").start()

    def tearDown(self):
        unittest.TestCase.tearDown(self)
        patch.stopall()

    def test_check_for_fake_aol_relay_in_rcvd_spam(self):
        header = ("from unknown (HELO mta05bw.bigpond.com) (80.71.176.130) "
                  "by rly-xw01.mx.aol.com with QMQP; Sat, 15 Jun 2002 "
                  "23:37:16 -0000")
        self.mock_msg.get_decoded_header.return_value = [header]
        result = self.plugin.check_for_fake_aol_relay_in_rcvd(self.mock_msg)
        self.assertTrue(result)

    def test_check_for_fake_aol_relay_in_rcvd_not_spam1(self):
        header = ("from  rly-xj02.mx.aol.com (rly-xj02.mail.aol.com "
                  "[172.20.116.39]) by omr-r05.mx.aol.com (v83.35) with "
                  "ESMTP id RELAYIN7-0501132011; Wed, 01 May 2002 "
                  "13:20:11 -0400")
        self.mock_msg.get_decoded_header.return_value = [header]
        result = self.plugin.check_for_fake_aol_relay_in_rcvd(self.mock_msg)
        self.assertFalse(result)

    def test_check_for_fake_aol_relay_in_rcvd_not_spam2(self):
        header = ("from logs-tr.proxy.aol.com (logs-tr.proxy.aol.com "
                  "[152.163.201.132]) by rly-ip01.mx.aol.com "
                  "(8.8.8/8.8.8/AOL-5.0.0) with ESMTP id NAA08955 for "
                  "<sapient-alumni@yahoogroups.com>; Thu, 4 Apr 2002 13:11:20 "
                  "-0500 (EST)")
        self.mock_msg.get_decoded_header.return_value = [header]
        result = self.plugin.check_for_fake_aol_relay_in_rcvd(self.mock_msg)
        self.assertFalse(result)

    def test_check_for_fake_aol_relay_in_rcvd_not_spam3_not_aol(self):
        header = ("by 10.28.54.13 with SMTP id d13csp1785386wma; Mon, "
                  "28 Nov 2016 07:40:07 -0800 (PST)")
        self.mock_msg.get_decoded_header.return_value = [header]
        result = self.plugin.check_for_fake_aol_relay_in_rcvd(self.mock_msg)
        self.assertFalse(result)

    def test_check_for_faraway_charset_in_headers_no_locale(self):
        self.mock_locale.return_value = False
        self.global_data["ok_locales"] = ""
        self.mock_msg.get_raw_header.return_value = ["=?UTF8?B?dGVzdA==?="]
        result = self.plugin.check_for_faraway_charset_in_headers(self.mock_msg)
        self.assertFalse(result)

    def test_check_for_faraway_charset_in_headers_all_locale(self):
        self.mock_locale.return_value = False
        self.global_data["ok_locales"] = "all"
        self.mock_msg.get_raw_header.return_value = ["=?UTF8?B?dGVzdA==?="]
        result = self.plugin.check_for_faraway_charset_in_headers(self.mock_msg)
        self.assertFalse(result)

    def test_check_for_faraway_charset_in_headers_spam(self):
        self.mock_locale.return_value = False
        self.global_data["ok_locales"] = "ru"
        self.mock_msg.get_raw_header.return_value = ["=?UTF8?B?dGVzdA==?="]
        result = self.plugin.check_for_faraway_charset_in_headers(self.mock_msg)
        self.assertTrue(result)

    def test_check_for_faraway_charset_in_headers_ham(self):
        self.mock_locale.return_value = True
        self.global_data["ok_locales"] = "ru"
        self.mock_msg.get_raw_header.return_value = ["=?UTF8?B?dGVzdA==?="]
        result = self.plugin.check_for_faraway_charset_in_headers(self.mock_msg)
        self.assertFalse(result)

    def test_check_for_faraway_charset_in_headers_invalid_header(self):
        self.mock_locale.return_value = False
        self.global_data["ok_locales"] = "ru"
        patch("pad.plugins.header_eval.email.header.decode_header",
              side_effect=ValueError).start()
        self.mock_msg.get_raw_header.return_value = ["=?UTF8?B?dGVzdA==?="]
        result = self.plugin.check_for_faraway_charset_in_headers(self.mock_msg)
        self.assertFalse(result)

    def test_check_for_faraway_charset_in_headers_correct_call(self):
        self.mock_locale.return_value = False
        self.global_data["ok_locales"] = "ru ko"
        self.mock_msg.get_raw_header.return_value = ["=?UTF8?B?dGVzdA==?="]
        result = self.plugin.check_for_faraway_charset_in_headers(self.mock_msg)
        self.mock_locale.assert_called_with("utf8", ["ru", "ko"])

    def test_check_header_count_range_match(self):
        self.mock_msg.get_raw_header.return_value = ["a", "b"]
        result = self.plugin.check_header_count_range(self.mock_msg, "Test",
                                                      "2", "3")
        self.mock_msg.get_raw_header.assert_called_with("Test")
        self.assertTrue(result)

    def test_check_header_count_range_no_match(self):
        self.mock_msg.get_raw_header.return_value = ["a", "b"]
        result = self.plugin.check_header_count_range(self.mock_msg, "Test",
                                                      "3", "4")
        self.mock_msg.get_raw_header.assert_called_with("Test")
        self.assertFalse(result)

    def test_check_for_missing_to_header_has_to(self):
        self.mock_msg.get_raw_header.side_effect = [["test@example.com"]]
        result = self.plugin.check_for_missing_to_header(self.mock_msg)
        self.assertFalse(result)

    def test_check_for_missing_to_header_has_apparently_to(self):
        self.mock_msg.get_raw_header.side_effect = [[], ["test@example.com"]]
        result = self.plugin.check_for_missing_to_header(self.mock_msg)
        self.assertFalse(result)

    def test_check_for_missing_to_header_match(self):
        self.mock_msg.get_raw_header.side_effect = [[], []]
        result = self.plugin.check_for_missing_to_header(self.mock_msg)
        self.assertTrue(result)

    def test_subject_is_all_caps(self):
        header = ("Re: THIS IS A CAPS HEADER")
        self.mock_msg.get_decoded_header.return_value = [header]
        result = self.plugin.subject_is_all_caps(self.mock_msg)
        self.assertTrue(result)

    def test_subject_is_all_caps_false(self):
        header = ("Fwd: Re: this is not a caps header")
        self.mock_msg.get_decoded_header.return_value = [header]
        result = self.plugin.subject_is_all_caps(self.mock_msg)
        self.assertFalse(result)

    def test_illegal_chars(self):
        self.mock_msg.get_raw_header.return_value = [u"ùTest"]
        result = self.plugin.check_illegal_chars(self.mock_msg, "Subject",
                                                 '0.1', '0')
        self.assertTrue(result)

    def test_illegal_chars_all(self):
        self.mock_msg.raw_headers = {"From": [u"ùTùùesùùùùtù"],
                                     "Subject": [u"ùTùùesùùùùtù"],
                                     "Another": [u"Normal Text"]}
        result = self.plugin.check_illegal_chars(self.mock_msg, "ALL", '0.1',
                                                 '0')
        self.assertFalse(result)

    def test_illegal_chars_all_true(self):
        self.mock_msg.raw_headers = {"From": [u"ùTùùesùùùùtù"],
                                     "Subject": [u"ùTùùesùùùùtù"],
                                     "Another": [u"ùùesùùù"]}
        result = self.plugin.check_illegal_chars(self.mock_msg, "ALL", '0.1',
                                                 '0')
        self.assertTrue(result)

    def test_illegal_chars_exempt(self):
        self.mock_msg.get_raw_header.return_value = [u"Test\xa2"]
        result = self.plugin.check_illegal_chars(self.mock_msg, "Subject",
                                                 '0.1', '0')
        self.assertFalse(result)

    def test_check_for_msn_groups_headers(self):
        received = "from mail pickup service by p23.groups.msn.com"
        message_id = "<testid123@p23.groups.msn.com>"
        self.mock_msg.get_decoded_header.side_effect = [["<notifications@groups.msn.com>"],
                                                        [received],
                                                        [message_id]]
        result = self.plugin.check_for_msn_groups_headers(self.mock_msg)
        self.assertTrue(result)

    def test_gated_through_received_hdr_remover(self):
        mailing_list = "contact test@example.com; run by ezmlm"
        received = "(qmail 47240 invoked by uid 33); 01 Oct 2010 20:35:23 +0000"
        delivered_to = "mailing list test@example.com"
        self.mock_msg.get_decoded_header.side_effect = [[mailing_list],
                                                        [received],
                                                        [delivered_to]]
        result = self.plugin.gated_through_received_hdr_remover(self.mock_msg)
        self.assertTrue(result)

    def test_gated_thorugh_received_hdr_remover_no_received(self):
        mailing_list = "test@example.com"
        received = ''
        self.mock_msg.get_decoded_header.side_effect = [[mailing_list],
                                                        [received],
                                                        ]
        result = self.plugin.gated_through_received_hdr_remover(self.mock_msg)
        self.assertTrue(result)

    def test_gated_thorugh_received_hdr_remover_msn_group(self):
        mailing_list = "test@example.com"
        received = ("from groups.msn.com (tk2dcpuba02.msn.com [65.54.195.210]) by"
                    "dogma.slashnull.org (8.11.6/8.11.6) with ESMTP id g72K35v10457 for"
                    "<zzzzzzzzzzzz@jmason.org>; Fri, 2 Aug 2002 21:03:05 +0100")
        self.mock_msg.get_decoded_header.side_effect = [[mailing_list],
                                                        [received],
                                                        ]
        result = self.plugin.gated_through_received_hdr_remover(self.mock_msg)
        self.assertTrue(result)

    def test_check_for_forged_eudoramail_received_headers(self):
        from_addr = "test@eudoramail.com"
        received = ("from Unknown/Local ([?.?.?.?]) by "
                    "shared1-mail.example.com; Thu Nov 29 13:44:25 2001")
        ip = ""
        self.mock_msg.get_all_addr_header.side_effect = [[from_addr]]
        self.mock_msg.get_decoded_header.side_effect = [[received], [ip]]
        patch("pad.plugins.header_eval.HeaderEval.gated_through_received_hdr_remover",
              return_value=False).start()
        result = self.plugin.check_for_forged_eudoramail_received_headers(
            self.mock_msg)
        self.assertTrue(result)

    def test_check_for_forged_eudoramail_received_headers_false(self):
        from_addr = "test@eudoramail.com"
        received = ("from Unknown/Local ([?.?.?.?]) by "
                    "shared1-mail.whowhere.com; Thu Nov 29 13:44:25 2001")
        ip = "192.168.34.41"
        self.mock_msg.get_all_addr_header.side_effect = [[from_addr]]
        self.mock_msg.get_decoded_header.side_effect = [[received], [ip]]
        patch("pad.plugins.header_eval.HeaderEval.gated_through_received_hdr_remover",
              return_value=False).start()
        result = self.plugin.check_for_forged_eudoramail_received_headers(
            self.mock_msg)
        self.assertFalse(result)

<<<<<<< HEAD
    def test_check_for_forged_juno_received_headers_no_juno(self):
        from_addr = "test@example.com"
        self.mock_msg.get_all_addr_header.side_effect = [[from_addr]]
        result = self.plugin.check_for_forged_juno_received_headers(
            self.mock_msg)
        self.assertFalse(result)

    def test_check_for_forged_juno_received_headers_gated_through(self):
        from_addr = "test@juno.com"
        self.mock_msg.get_all_addr_header.side_effect = [[from_addr]]
        patch("pad.plugins.header_eval.HeaderEval.gated_through_received_hdr_remover",
              return_value=True).start()
        result = self.plugin.check_for_forged_juno_received_headers(
            self.mock_msg)
        self.assertFalse(result)

    def test_check_for_forged_juno_received_headers(self):
        from_addr = "test@juno.com"
        xorig = "8.8.8.8"
        received = "from test.com[5.6.7.8] by cookie.juno.com"
        self.mock_msg.get_all_addr_header.side_effect = [[from_addr]]
        self.mock_msg.get_decoded_header.side_effect = [[xorig], [""],
                                                        [received]]
        patch("pad.plugins.header_eval.HeaderEval.gated_through_received_hdr_remover",
              return_value=False).start()
        result = self.plugin.check_for_forged_juno_received_headers(
            self.mock_msg)
        self.assertTrue(result)

    def test_check_for_forged_juno_received_headers_juno_xmailer(self):
        from_addr = "test@juno.com"
        xorig = "8.8.8.8"
        xmailer = "Juno Mailer v.8.2.3"
        received = "from untd.com[5.6.7.8] by cookie.juno.com"
        self.mock_msg.get_all_addr_header.side_effect = [[from_addr]]
        self.mock_msg.get_decoded_header.side_effect = [[xorig], [xmailer],
                                                        [received]]
        patch("pad.plugins.header_eval.HeaderEval.gated_through_received_hdr_remover",
              return_value=False).start()
        result = self.plugin.check_for_forged_juno_received_headers(
            self.mock_msg)
        self.assertFalse(result)

    def test_check_for_forged_juno_received_headers_no_xorig(self):
        from_addr = "test@juno.com"
        xorig = ""
        xmailer = "Juno Mailer v.8.2.3"
        received = "from mail.com [45.46.37.48] by example.juno.com"
        self.mock_msg.get_all_addr_header.side_effect = [[from_addr]]
        self.mock_msg.get_decoded_header.side_effect = [[xorig], [xmailer],
                                                        [received]]
        patch("pad.plugins.header_eval.HeaderEval.gated_through_received_hdr_remover",
              return_value=False).start()
        result = self.plugin.check_for_forged_juno_received_headers(
            self.mock_msg)
        self.assertTrue(result)

    def test_check_for_forged_juno_received_headers_no_xorig_webmail(self):
        from_addr = "test@juno.com"
        xorig = ""
        xmailer = "Juno Mailer v.8.2.3"
        received = "from webmail.test.untd.com (webmail.test.untd.com [1.2.3.4]) by "
        self.mock_msg.get_all_addr_header.side_effect = [[from_addr]]
        self.mock_msg.get_decoded_header.side_effect = [[xorig], [xmailer],
                                                        [received]]
        patch("pad.plugins.header_eval.HeaderEval.gated_through_received_hdr_remover",
              return_value=False).start()
        result = self.plugin.check_for_forged_juno_received_headers(
            self.mock_msg)
        self.assertTrue(result)

    def test_check_for_forged_juno_received_headers_no_xorig_no_ip(self):
        from_addr = "test@juno.com"
        xorig = ""
        xmailer = "Juno Mailer v.8.2.3"
        received = "from mail.com[5.6.7.8] by example.juno.com"
        self.mock_msg.get_all_addr_header.side_effect = [[from_addr]]
        self.mock_msg.get_decoded_header.side_effect = [[xorig], [xmailer],
                                                        [received]]
        patch("pad.plugins.header_eval.HeaderEval.gated_through_received_hdr_remover",
              return_value=False).start()
        result = self.plugin.check_for_forged_juno_received_headers(
            self.mock_msg)
=======
    def test_check_for_to_in_subject_address_true(self):
        to_addr = "test@example.com"
        self.mock_msg.get_all_addr_header.side_effect = [[to_addr]]
        self.mock_msg.msg.get.side_effect = ["test@example.com"]
        result = self.plugin.check_for_to_in_subject(self.mock_msg, "address")
        self.assertTrue(result)

    def test_check_for_to_in_subject_address_false(self):
        to_addr = "test@example.com"
        self.mock_msg.get_all_addr_header.side_effect = [[to_addr]]
        self.mock_msg.msg.get.side_effect = ["This is a"]
        result = self.plugin.check_for_to_in_subject(self.mock_msg, "address")
        self.assertFalse(result)

    def test_check_for_to_in_subject_no_to_address(self):
        self.mock_msg.get_all_addr_header.side_effect = [[]]
        result = self.plugin.check_for_to_in_subject(self.mock_msg, "address")
        self.assertFalse(result)

    def test_check_for_to_in_subject_user_true_regex1(self):
        to_addr = "test@example.com"
        self.mock_msg.get_all_addr_header.side_effect = [[to_addr]]
        self.mock_msg.msg.get.side_effect = ["test"]
        result = self.plugin.check_for_to_in_subject(self.mock_msg, "user")
        self.assertTrue(result)

    def test_check_for_to_in_subject_user_true_regex2(self):
        to_addr = "test@example.com"
        self.mock_msg.get_all_addr_header.side_effect = [[to_addr]]
        self.mock_msg.msg.get.side_effect = ["re: for test"]
        result = self.plugin.check_for_to_in_subject(self.mock_msg, "user")
        self.assertTrue(result)

    def test_check_for_to_in_subject_user_true_regex3(self):
        to_addr = "test@example.com"
        self.mock_msg.get_all_addr_header.side_effect = [[to_addr]]
        self.mock_msg.msg.get.side_effect = ["test,"]
        result = self.plugin.check_for_to_in_subject(self.mock_msg, "user")
        self.assertTrue(result)

    def test_check_for_to_in_subject_user_true_regex4(self):
        to_addr = "test@example.com"
        self.mock_msg.get_all_addr_header.side_effect = [[to_addr]]
        self.mock_msg.msg.get.side_effect = ["test , This is a test"]
        result = self.plugin.check_for_to_in_subject(self.mock_msg, "user")
        self.assertTrue(result)

    def test_check_outlook_message_id_invalid_message_id(self):
        self.mock_msg.msg.get.side_effect = [
            "<CA+KsZ1C=Lm-ehUW7wQuGud7ifh6_dQDzy>"]
        result = self.plugin.check_outlook_message_id(self.mock_msg)
        self.assertFalse(result)

    def test_check_outlook_message_id(self):
        self.mock_msg.msg.get.side_effect = [
            "<111112345678$11111111$11111111@>",
            "Tue, 29 Nov 2016 14:38:59 +0200",
            """by 10.28.145.16 with SMTP id t16csp2363316wmd;
        Tue, 29 Nov 2016 04:39:00 -0800 (PST)"""]
        result = self.plugin.check_outlook_message_id(self.mock_msg)
        self.assertTrue(result)


class TestMessageId(unittest.TestCase):
    def setUp(self):
        unittest.TestCase.setUp(self)
        self.local_data = {}
        self.global_data = {}
        self.mock_ctxt = MagicMock()
        self.mock_msg = MagicMock()
        self.plugin = pad.plugins.header_eval.HeaderEval(self.mock_ctxt)
        self.plugin.set_local = lambda m, k, v: self.local_data.__setitem__(k,
                                                                            v)
        self.plugin.get_local = lambda m, k: self.local_data.__getitem__(k)
        self.plugin.set_global = self.global_data.__setitem__
        self.plugin.get_global = self.global_data.__getitem__
        self.mock_ruleset = MagicMock()
        self.mock_gated = patch(
            "pad.plugins.header_eval.HeaderEval."
            "gated_through_received_hdr_remover").start()

    def tearDown(self):
        unittest.TestCase.tearDown(self)
        patch.stopall()

    def test_check_messageid_not_usable_list_unsubscribe_true(self):
        self.mock_msg.msg.get.side_effect = [
            "<mailto:example-unsubscribe@-espc-tech-12345N@domain.com>"
        ]
        result = self.plugin.check_messageid_not_usable(self.mock_msg)
        self.assertTrue(result)

    def test_check_messageid_not_usable_gated(self):
        self.mock_msg.msg.get.side_effect = [
            "<mailto:unsubscribe@-espc-tech-12345N@domain.com>"]
        self.mock_gated.return_value = True
        result = self.plugin.check_messageid_not_usable(self.mock_msg)
        self.assertTrue(result)

    def test_check_messageid_not_usable_received(self):
        self.mock_msg.msg.get.side_effect = [
            "<mailto:unsubscribe@-espc-tech-12345N@domain.com>",
            """from smtp.mesvr.com (localhost.localdomain [127.0.0.1])
by smtp.mesvr.com (8.14.4/8.13.8/CWT/DCE) with ESMTP id u5I50E6V009236
(version=TLSv1/SSLv3 cipher=DHE-RSA-AES256-SHA bits=256 verify=NO)
for ; Sat, 18 Jun 2016 05:00:14 GMT"""]
        self.mock_gated.return_value = False
        result = self.plugin.check_messageid_not_usable(self.mock_msg)
        self.assertTrue(result)

    def test_check_messageid_not_usable_false(self):
        self.mock_msg.msg.get.side_effect = [
            "<mailto:unsubscribe@-espc-tech-12345N@domain.com>",
            """by 10.28.145.16 with SMTP id t16csp2363316wmd;
        Tue, 29 Nov 2016 04:39:00 -0800 (PST)"""]
        self.mock_gated.return_value = False
        result = self.plugin.check_messageid_not_usable(self.mock_msg)
        self.assertFalse(result)

    def test_check_messageid_not_usable_iplanet(self):
        self.mock_msg.msg.get.side_effect = [
            "<mailto:unsubscribe@-espc-tech-12345N@domain.com>",
            """by 10.28.145.16 with SMTP id t16csp2363316wmd;
        Tue, 29 Nov 2016 04:39:00 -0800 (iPlanet Messaging Server)"""]
        self.mock_gated.return_value = False
        result = self.plugin.check_messageid_not_usable(self.mock_msg)
>>>>>>> a91562fc
        self.assertTrue(result)<|MERGE_RESOLUTION|>--- conflicted
+++ resolved
@@ -242,7 +242,6 @@
             self.mock_msg)
         self.assertFalse(result)
 
-<<<<<<< HEAD
     def test_check_for_forged_juno_received_headers_no_juno(self):
         from_addr = "test@example.com"
         self.mock_msg.get_all_addr_header.side_effect = [[from_addr]]
@@ -326,7 +325,8 @@
               return_value=False).start()
         result = self.plugin.check_for_forged_juno_received_headers(
             self.mock_msg)
-=======
+        self.assertTrue(result)
+
     def test_check_for_to_in_subject_address_true(self):
         to_addr = "test@example.com"
         self.mock_msg.get_all_addr_header.side_effect = [[to_addr]]
@@ -453,5 +453,4 @@
         Tue, 29 Nov 2016 04:39:00 -0800 (iPlanet Messaging Server)"""]
         self.mock_gated.return_value = False
         result = self.plugin.check_messageid_not_usable(self.mock_msg)
->>>>>>> a91562fc
         self.assertTrue(result)