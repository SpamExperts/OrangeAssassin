"""Tests for pad.plugins.pdf_info."""
import unittest
import collections

from hashlib import md5
from tests.util.pdf_utils import new_email, new_pdf, PDFWithAttachments
from tests.util.image_utils import new_image_string

try:
    from unittests.mock import patch, Mock, MagicMock, call
except ImportError:
    from mock import patch, Mock, MagicMock, call

import pad.plugins

@unittest.skip("Temporarily disable.")
class PDFInfoBase(unittest.TestCase):
    """Test for the PDFInfo plugin"""
    def setUp(self):
        unittest.TestCase.setUp(self)
        self.options = {}
        self.global_data = {}
        self.msg_data = {}
        patch("pad.plugins.pdf_info.PDFInfoPlugin.options",
              self.options).start()
        self.mock_ctxt = MagicMock(**{
            "get_plugin_data.side_effect": lambda p, k: self.msg_data[k],
            "set_plugin_data."
            "side_effect": lambda p, k, v: self.msg_data.setdefault(k, v),
            })
        self.mock_msg = MagicMock(**{
            "get_plugin_data.side_effect": lambda p, k: self.msg_data[k],
            "set_plugin_data."
            "side_effect": lambda p, k, v: self.msg_data.update({k:v}),
        })
        self.mock_msg.msg = None
        self.plugin = pad.plugins.pdf_info.PDFInfoPlugin(self.mock_ctxt)

    def tearDown(self):
        unittest.TestCase.tearDown(self)
        patch.stopall()


class TestPDFInfo(PDFInfoBase):
    def test_extract_metadata(self):
        patch("pad.plugins.pdf_info.PDFInfoPlugin._add_name").start()
        patch("pad.plugins.pdf_info.PDFInfoPlugin._update_counts").start()
        patch("pad.plugins.pdf_info.PDFInfoPlugin._save_stats").start()

        add_name_calls = []
        update_counts_calls = []
        save_stats_calls = []
        pdfs = {}
        allpdfinfo = (
                {"details": {"/Author":"Author1", "/Creator":"unittest","/Created":"2016-02-11",
                    "/Title": "pdftest"}},
                {"details": {"/Author":"Author2", "/Creator":"unittest","/Created":"2016-02-11",
                    "/Title": "pdftest2"}},
                {"details": {"/Author":"Author3", "/Creator":"unittest","/Created":"2016-02-11",
                    "/Title": "pdftest3"}},
                {"details": {"/Author":"Author4", "/Creator":"unittest","/Created":"2016-02-11",
                    "/Title": "pdftest4"}, "images": ("image1", (100,100))},
                )
        for x in iter(range(len(allpdfinfo))):
            pdfinfo = allpdfinfo[x]
            name = "%d.pdf" % x
            if "images" not in pdfinfo:
                pdfobj = new_pdf(details = pdfinfo["details"], name=name)
            else:
                pdfc = PDFWithAttachments(details = pdfinfo["details"], name=name)
                image = new_image_string(pdfinfo["images"][1])
                pdfc.addAttachment(pdfinfo["images"][0], image)
                pdfobj = {"data": pdfc.as_file(), "name": name}
            pdfs.update({x: pdfobj})
            add_name_calls.append(call(self.mock_msg, name))
            update_counts_calls.append(call(self.mock_msg, incr=1))
            save_stats_calls.append(call(self.mock_msg, pdfobj["data"].read()))

        self.mock_msg.msg = new_email(pdfs)

        for part in self.mock_msg.msg.walk():
            payload = part.get_payload(decode=True)
            self.plugin.extract_metadata(self.mock_msg, payload, None, part)

        self.plugin._add_name.assert_has_calls(add_name_calls)
        self.plugin._update_counts.assert_has_calls(update_counts_calls)
        self.plugin._save_stats.assert_has_calls(save_stats_calls)

    def test_update_stats(self):
        patch("pad.plugins.pdf_info.PDFInfoPlugin._update_details").start()
        patch("pad.plugins.pdf_info.PDFInfoPlugin._update_image_counts").start()
        patch("pad.plugins.pdf_info.PDFInfoPlugin._update_pixel_coverage").start()

        update_details_calls= []
        update_image_count_calls = []
        update_pixel_coverage_calls = []
        pdfs = {}
        allpdfinfo = (
                {"details": {"/Author":"Author1", "/Creator":"unittest","/Producer":"2016-02-11",
                    "/Title": "pdftest"}},
                {"details": {"/Author":"Author2", "/Creator":"unittest","/Producer":"2016-02-11",
                    "/Title": "pdftest2"}},
                {"details": {"/Author":"Author3", "/Creator":"unittest","/Producer":"2016-02-11",
                    "/Title": "pdftest3"}},
                {"details": {"/Author":"Author4", "/Creator":"unittest","/Producer":"2016-02-11",
                    "/Title": "pdftest4"}, "images": ("image1", (100,100))},
                )
        for x in xrange(len(allpdfinfo)):
            pdfinfo = allpdfinfo[x]
            name = "%d.pdf" % x
            if "images" not in pdfinfo:
                pdfobj = new_pdf(details = pdfinfo["details"], name=name)
            else:
                pdfc = PDFWithAttachments(details = pdfinfo["details"], name=name)
                image = new_image_string(pdfinfo["images"][1])
                pdfc.addAttachment(pdfinfo["images"][0], image)
                pdfobj = {"data": pdfc.as_file(), "name": name}
            pdfs.update({x: pdfobj})
            pdf_id = md5(pdfobj["data"].getvalue()).hexdigest()
            for det in ("/Author", "/Creator","/Producer", "/Title"):
                value  = unicode(pdfinfo["details"][det])
                update_details_calls.append(call(self.mock_msg, pdf_id, det.lower()[1:],
                    value))
            if "images" in pdfinfo:
                update_image_count_calls.append(call(self.mock_msg, incr = 1))
                width, height = pdfinfo["images"][1]
                update_pixel_coverage_calls.append(call(self.mock_msg, width * height))

        self.mock_msg.msg = new_email(pdfs)

        for part in self.mock_msg.msg.walk():
            payload = part.get_payload(decode=True)
            if payload is None:
                continue
            self.plugin._save_stats(self.mock_msg, payload)

        self.plugin._update_details.assert_has_calls(update_details_calls)
        # I need to know how to attach an image to the PDF seems like I need 
        # to draw the PDF in ReportLab then write it to PDF
        #self.plugin._update_image_counts.assert_has_calls(update_image_count_calls)
        #self.plugin._update_pixel_coverage.assert_has_calls(update_pixel_coverage_calls)

    def test_pdf_count(self):
        """Test the pdf_count"""
        self.plugin.set_local(self.mock_msg, "counts", 1)
        self.assertEqual(self.plugin._get_count(self.mock_msg), 1)

    def test_pdf_count_zero(self):
        """Test the pdf_count when there are no images"""
        self.assertEqual(self.plugin._get_count(self.mock_msg), 0)

    def test_update_pdf_count(self):
        """Test updating the image count"""
        expected = 10
        self.plugin._update_counts(self.mock_msg, incr = 1)
        self.plugin._update_counts(self.mock_msg, incr = 2)
        self.plugin._update_counts(self.mock_msg, incr = 7)
        self.assertEqual(self.plugin.get_local(self.mock_msg, 
            "counts"), expected)

    def test_pdf_count_match(self):
        """Test pdf_image_count (extract the images from the PDF and count them)
        """
        self.plugin.set_local(self.mock_msg, "counts", 3)       
        self.assertTrue(self.plugin.pdf_count(self.mock_msg,3, 5))
    
    def test_image_count(self):
        """Test the pdf_image_count"""
        self.plugin.set_local(self.mock_msg, "image_counts", 1)
        self.assertEqual(self.plugin._get_image_count(self.mock_msg), 1)

    def test_image_count_zero_images(self):
        """Test the pdf_image_count when there are no images"""
        self.assertEqual(self.plugin._get_image_count(self.mock_msg), 0)

    def test_update_image_count(self):
        """Test updating the image count"""
        expected = 10
        self.plugin._update_image_counts(self.mock_msg, incr = 1)
        self.plugin._update_image_counts(self.mock_msg, incr = 2)
        self.plugin._update_image_counts(self.mock_msg, incr = 7)
        self.assertEqual(self.plugin.get_local(self.mock_msg, 
            "image_counts"), expected)

    def test_pdf_image_count(self):
        """Test pdf_image_count (extract the images from the PDF and count them)
        """
        self.plugin.set_local(self.mock_msg, "image_counts", 3)       
        self.assertTrue(self.plugin.pdf_image_count(self.mock_msg,3, 5))

    @unittest.skip("Temporary disabled")
    def test_pixel_coverage(self):
        """Test the pdf_pixel_coverage"""
        self.plugin.set_local(self.mock_msg, "pixel_coverage", 100)
        self.assertEqual(self.plugin._get_pixel_coverage(self.mock_msg), 100)

<<<<<<< HEAD
    def test_pixel_coverage_no_images(self):
=======
    @unittest.skip("Temporary disabled")
    def test_pixel_coverage(self):
>>>>>>> 7879f957
        """Test the pdf_pixel_coverage when there are no images"""
        self.assertEqual(self.plugin._get_pixel_coverage(self.mock_msg), 0)

    def test_update_pixel_coverage(self):
        """Test updating the image count"""
        expected = 1000
        self.plugin._update_pixel_coverage(self.mock_msg, incr = 100)
        self.plugin._update_pixel_coverage(self.mock_msg, incr = 200)
        self.plugin._update_pixel_coverage(self.mock_msg, incr = 700)
        self.assertEqual(self.plugin.get_local(self.mock_msg, 
            "pixel_coverage"), expected)

    def test_pdf_pixel_coverage(self):
        """Test pdf_pixel_coverate
        """
        self.plugin.set_local(self.mock_msg, "pixel_coverage", 3)       
        self.assertTrue(self.plugin.pdf_pixel_coverage(self.mock_msg, 3, 5))

    def test_add_name(self):
        """Test the pdf_add_name"""
        self.plugin.set_local(self.mock_msg, "names", "pdf.pdf")
        self.assertEqual(self.plugin._get_pdf_names(self.mock_msg), "pdf.pdf")

    def test_pdf_named_no_name(self):
        """Test the pdf_named with no pdfs in the results"""
        self.assertEqual(self.plugin._get_pdf_names(self.mock_msg), [])

    def test_pdf_add_name(self):
        """Test updating the image count"""
        expected = set(["first", "second", "third"])
        self.plugin._add_name(self.mock_msg, name = "first")
        self.plugin._add_name(self.mock_msg, name = "second")
        self.plugin._add_name(self.mock_msg, name = "third")
        self.assertEqual(self.plugin.get_local(self.mock_msg, 
            "names"), expected)

    def test_pdf_named(self):
        """Test pdf_named 
        """
        self.plugin.set_local(self.mock_msg, "names", set(["first"]))       
        self.assertTrue(self.plugin.pdf_named(self.mock_msg, "first"))

    def test_pdf_named_regex(self):
        """Test pdf_named_regex (extract the images from the PDF and count them)
        """
        names = ["test.pdf", "test..pdf", "test...pdf"]
        self.plugin.set_local(self.mock_msg, "names", names)       
        self.assertTrue(self.plugin.pdf_name_regex(self.mock_msg, "/^\w{1,9}\.\.pdf$/i"))

    def test_pdf_update_md5hash(self):
        """Test adding several hashes to the "md5hashes local value"""
        hashes = ["1234567890","0987654321","12345"]
        expected = set()
        for tmphash in hashes:
            expected.add(tmphash)
            self.plugin._update_pdf_hashes(self.mock_msg, tmphash)
        self.assertEqual(self.plugin.get_local(self.mock_msg, "md5hashes"),
                         expected)

    def test_pdf_get_pdf_hashes_no_hash(self):
        """Test getting the md5hashes"""
        expected = set()
        self.assertEqual(self.plugin._get_pdf_hashes(self.mock_msg),
                         expected)

    def test_pdf_match_md5(self):
        """Test pdf_match_md5 with a single match"""
        self.plugin.set_local(self.mock_msg, "md5hashes", ["1234567890",])
        self.assertTrue(self.plugin.pdf_match_md5(self.mock_msg, "1234567890"))

    def test_pdf_match_md5_no_match(self):
        """Test pdf_match_md5 when there is no match"""
        self.plugin.set_local(self.mock_msg, "md5hashes", ["1234567890",])
        self.assertFalse(self.plugin.pdf_match_md5(self.mock_msg, "123456789"))

    #XXX Still need to get the fuzzy md5 tests

    def test_pdf_update_details(self):
        """Test the _update_details method"""
        # Details are stored per pdf file (in practice identified by the md5) 
        # then by the detail key (author, creator, created, modified, 
        # producer, title)
        pdfid = "1234567890"
        details = {"author": "testauthor", "creator": "test creator",
                "created": "1970-01-01 00:00:00", "modified": "None",
                "producer": "unittest", "title": "Pdf Test"}
        for key in details:
            self.plugin._update_details(self.mock_msg, pdfid, key, 
                    details[key])

        plugin_values = self.plugin.get_local(self.mock_msg, "details")[pdfid]
        for key in details:
            self.assertEqual(plugin_values[key], details[key])

    def test_pdf_match_details(self):
        """Test the match_details method"""
        pdfid = "1234567890"
        self.plugin._update_details(self.mock_msg, pdfid, "author",
                "TestAuthor")
        self.assertTrue(self.plugin.pdf_match_details(self.mock_msg, "author",
            "/^tes\w{1,9}$/i"))

    def test_pdf_is_encrypted(self):
        """Test pdf_is_encrypted"""
        encrypted = set()
        encrypted.add(True)
        encrypted.add(False)
        self.plugin.set_local(self.mock_msg, "pdf_encrypted", encrypted)
        self.assertTrue(self.plugin.pdf_is_encrypted(self.mock_msg))

    def test_pdf_is_encrypted_no_encrypted(self):
        """Test pdf_is_encrypted"""
        encrypted = set()
        encrypted.add(False)
        self.plugin.set_local(self.mock_msg, "pdf_encrypted", encrypted)
        self.assertFalse(self.plugin.pdf_is_encrypted(self.mock_msg))

    def test_update_pdf_size(self):
        """Test the update function for the pdf_bytes"""
        self.plugin._update_pdf_size(self.mock_msg, 100)
        self.plugin._update_pdf_size(self.mock_msg, 200)
        self.plugin._update_pdf_size(self.mock_msg, 300)
        self.assertEqual(self.plugin.get_local(self.mock_msg, "pdf_bytes"),
                600)

    def test_pdf_is_empty_body(self):
        """Test is_empty_body with 100 bytes, minimum 110, should be 
        considered empty"""
        self.plugin._update_pdf_size(self.mock_msg, 100)
        self.assertTrue(self.plugin.pdf_is_empty_body(self.mock_msg, 110))

    def test_pdf_is_empty_body_false(self):
        """Test is_empty_body with 120 bytes, minimum 110, should not be 
        considered empty"""
        self.plugin._update_pdf_size(self.mock_msg, 120)
        self.assertFalse(self.plugin.pdf_is_empty_body(self.mock_msg, 110))





def suite():
    """Gather all the tests from this module in a test suite."""
    test_suite = unittest.TestSuite()
    test_suite.addTest(unittest.makeSuite(TestPDFInfo, "test"))
    return test_suite

if __name__ == "__main__":
    unittest.main(defaultTest="suite")
<|MERGE_RESOLUTION|>--- conflicted
+++ resolved
@@ -13,7 +13,6 @@
 
 import pad.plugins
 
-@unittest.skip("Temporarily disable.")
 class PDFInfoBase(unittest.TestCase):
     """Test for the PDFInfo plugin"""
     def setUp(self):
@@ -188,18 +187,12 @@
         self.plugin.set_local(self.mock_msg, "image_counts", 3)       
         self.assertTrue(self.plugin.pdf_image_count(self.mock_msg,3, 5))
 
-    @unittest.skip("Temporary disabled")
     def test_pixel_coverage(self):
         """Test the pdf_pixel_coverage"""
         self.plugin.set_local(self.mock_msg, "pixel_coverage", 100)
         self.assertEqual(self.plugin._get_pixel_coverage(self.mock_msg), 100)
 
-<<<<<<< HEAD
     def test_pixel_coverage_no_images(self):
-=======
-    @unittest.skip("Temporary disabled")
-    def test_pixel_coverage(self):
->>>>>>> 7879f957
         """Test the pdf_pixel_coverage when there are no images"""
         self.assertEqual(self.plugin._get_pixel_coverage(self.mock_msg), 0)
 
