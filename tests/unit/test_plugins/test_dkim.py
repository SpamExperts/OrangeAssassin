import unittest

try:
    from unittest.mock import patch, Mock, MagicMock, call
except ImportError:
    from mock import patch, Mock, MagicMock, call

import dkim

import oa.plugins.dkim


class TestGetHeader(unittest.TestCase):
    def setUp(self):
        unittest.TestCase.setUp(self)
        self.options = {}
        self.global_data = {}
        self.msg_data = {}

        self.mock_ctxt = MagicMock(**{
            "get_plugin_data.side_effect": lambda p, k: self.global_data[k],
            "set_plugin_data.side_effect": lambda p, k, v: self.global_data.setdefault(k, v)}
        )
        self.mock_msg = MagicMock(**{
            "get_plugin_data.side_effect": lambda p, k: self.msg_data[k],
            "set_plugin_data.side_effect": lambda p, k, v: self.msg_data.setdefault(k, v),
        })

        self.mock_addr_header = patch(
            "oa.message.Message.get_all_addr_header").start()

        self.plug = oa.plugins.dkim.DKIMPlugin(self.mock_ctxt)

    def tearDown(self):
        unittest.TestCase.tearDown(self)
        patch.stopall()

    @staticmethod
    def get_resent_from_header(header):
        if header == "Resent-From":
            return ["addr1", "addr2"]
        elif header == "From":
            return ["address1", "address2", "address3"]
        return list()

    @staticmethod
    def get_from_header(header):
        if header == "From":
            return ["address1", "address2", "address3"]

        return list()

    def test_get_from_addresses_resent_header(self):
        self.mock_msg.get_all_addr_header.side_effect = self.get_resent_from_header

        result = self.plug.get_from_addresses(self.mock_msg)
        self.assertEqual(list(result), ["addr1", "addr2"])

    def test_get_from_addresses_from_headers(self):
        self.mock_msg.get_all_addr_header.side_effect = self.get_from_header

<<<<<<< HEAD
        self.mock_from_headers = patch("pad.message.FROM_HEADERS",
=======
        self.mock_from_headers = patch("oa.plugins.wlbl_eval.FROM_HEADERS",
>>>>>>> 64157165
                                     ["From"]).start()
        result = self.plug.get_from_addresses(self.mock_msg)
        self.assertEqual(list(result),
                         ["address1", "address2", "address3"])

    def test_parse_input(self):
        list_name = "def_whitelist_from_dkim"
        self.global_data["def_whitelist_from_dkim"] = [
            "*@gmail.com gmail.com"]
        result = self.plug.parse_input(list_name)
        result_expected = {b".*@gmail.com": "gmail.com"}
        self.assertEqual(result, result_expected)

    def test_parse_input_unwhitelist(self):
        list_name = "whitelist_from_dkim"
        self.global_data["whitelist_from_dkim"] = [
            "user@example.com"]
        self.global_data["unwhitelist_from_dkim"] = ["user@example.com"]
        result = self.plug.parse_input(list_name)
        result_expected = {}
        self.assertEqual(result, result_expected)

    def test_parse_input_no_domain(self):
        list_name = "def_whitelist_from_dkim"
        self.global_data["def_whitelist_from_dkim"] = [
            "*@gmail.com"]
        result = self.plug.parse_input(list_name)
        result_expected = {b".*@gmail.com": ""}
        self.assertEqual(result, result_expected)


class TestGetTxt(unittest.TestCase):
    def setUp(self):
        unittest.TestCase.setUp(self)
        self.options = {}
        self.global_data = {}
        self.msg_data = {}

        self.mock_ctxt = MagicMock(**{
            "get_plugin_data.side_effect": lambda p, k: self.global_data[k],
            "set_plugin_data.side_effect": lambda p, k, v: self.global_data.setdefault(k, v)}
        )
        self.mock_msg = MagicMock(**{
            "get_plugin_data.side_effect": lambda p, k: self.msg_data[k],
            "set_plugin_data.side_effect": lambda p, k, v: self.msg_data.setdefault(k, v),
        })

        self.mock_get_txt_dnspython = patch(
            "oa.plugins.dkim.DKIMPlugin.get_txt_dnspython").start()

        self.plug = oa.plugins.dkim.DKIMPlugin(self.mock_ctxt)

    def tearDown(self):
        unittest.TestCase.tearDown(self)
        patch.stopall()

    def test_get_txt(self):
        txt = 'k=rsa; p=MIIBIjANBgkqhkiG9w0BAQEFAAOCAQ8AMIIBCgKCAQEA1' \
              'Kd87/UeJjenpabgbFwh+eBCsSTrqmwIYYvywlbhbqoo2DymndFkbjO' \
              'VIPIldNs/m40KF+yzMn1skyoxcTUGCQs8g3FgD2Ap3ZB5DekAo5wMm' \
              'k4wimDO+U8QzI3SD07y2+07wlNWwIt8svnxgdxGkVbbhzY8i+RQ9Dp' \
              'SVpPbF7ykQxtKXkv/ahW3KjViiAH+ghvvIhkx4xYSIc9oSwVmAl5Oc' \
              'tMEeWUwg8Istjqz8BZeTWbf41fbNhte7Y+YqZOwq1Sd0DbvYAD9NOZ' \
              'K9vlfuac0598HY+vtSBczUiKERHv1yRbcaQtZFh5wtiRrN04BLUTD21' \
              'MycBX5jYchHjPY/wIDAQAB'
        self.mock_get_txt_dnspython.return_value = txt
        result = self.plug.get_txt(b'20120113._domainkey.gmail.com.')
        self.assertEqual(result, txt.encode('utf-8'))


class TestGetAuthors(unittest.TestCase):
    def setUp(self):
        unittest.TestCase.setUp(self)
        self.options = {}
        self.global_data = {}
        self.msg_data = {}

        self.mock_ctxt = MagicMock(**{
            "get_plugin_data.side_effect": lambda p, k: self.global_data[k],
            "set_plugin_data.side_effect": lambda p, k, v: self.global_data.setdefault(k, v)}
        )
        self.mock_msg = MagicMock(**{
            "get_plugin_data.side_effect": lambda p, k: self.msg_data[k],
            "set_plugin_data.side_effect": lambda p, k, v: self.msg_data.setdefault(k, v),
        })

        self.mock_get_addr_header = patch(
            "oa.message.Message.get_addr_header").start()

        self.plug = oa.plugins.dkim.DKIMPlugin(self.mock_ctxt)

    def tearDown(self):
        unittest.TestCase.tearDown(self)
        patch.stopall()

    def test_get_authors(self):
        self.mock_msg.get_addr_header.return_value = ['test@example.com']
        self.plug._get_authors(self.mock_msg)


class TestCheckDKIM(unittest.TestCase):
    def setUp(self):
        unittest.TestCase.setUp(self)
        self.options = {}
        self.global_data = {}
        self.msg_data = {}

        self.mock_ctxt = MagicMock(**{
            "get_plugin_data.side_effect": lambda p, k: self.global_data[k],
            "set_plugin_data.side_effect": lambda p, k, v: self.global_data.setdefault(k, v)}
        )
        self.mock_msg = MagicMock(**{
            "get_plugin_data.side_effect": lambda p, k: self.msg_data[k],
            "set_plugin_data.side_effect": lambda p, k, v: self.msg_data.setdefault(k, v),
        })

        self.mock_get_authors = patch(
            "oa.plugins.dkim.DKIMPlugin._get_authors").start()
        self.mock_parse_input = patch(
            "oa.plugins.dkim.DKIMPlugin.parse_input").start()
        self.mock_check_signed_by = patch(
            "oa.plugins.dkim.DKIMPlugin._check_dkim_signed_by").start()
        self.mock_check_signature = patch(
            "oa.plugins.dkim.DKIMPlugin.check_dkim_signature").start()

        self.plug = oa.plugins.dkim.DKIMPlugin(self.mock_ctxt)

    def tearDown(self):
        unittest.TestCase.tearDown(self)
        patch.stopall()

    def test_check_dkim_adsp_all(self):
        self.plug.dkim_checked_signature = 1
        self.plug.author_domains = [b"example.com"]
        self.plug.author_addresses = ["test@example.com"]
        self.mock_parse_input.return_value = {b"example.com": "all"}
        result = self.plug.check_dkim_adsp(self.mock_msg, "A")
        self.assertTrue(result)

    def test_check_dkim_adsp_discardable(self):
        self.plug.dkim_checked_signature = 1
        self.plug.author_domains = [b"example.com"]
        self.plug.author_addresses = ["test@example.com"]
        self.mock_parse_input.return_value = {b"example.com": ""}
        result = self.plug.check_dkim_adsp(self.mock_msg, "D")
        self.assertTrue(result)

    def test_check_dkim_adsp_custom_low(self):
        self.plug.dkim_checked_signature = 1
        self.plug.author_domains = [b"example.com"]
        self.plug.author_addresses = ["test@example.com"]
        self.mock_parse_input.return_value = {b"example.com": "custom_low"}
        result = self.plug.check_dkim_adsp(self.mock_msg, "1")
        self.assertTrue(result)

    def test_check_dkim_adsp_nxdomain(self):
        self.plug.dkim_checked_signature = 1
        self.plug.author_domains = [b"example.com"]
        self.plug.author_addresses = ["test@example.com"]
        self.mock_parse_input.return_value = {b"example.com": "all"}
        result = self.plug.check_dkim_adsp(self.mock_msg, "*", "example.com")
        self.assertTrue(result)

    def test_check_dkim_adsp_false(self):
        self.plug.dkim_checked_signature = 1
        self.plug.author_domains = [b"example.com"]
        self.plug.author_addresses = ["test@example.com"]
        self.mock_parse_input.return_value = {b"example.com": "all"}
        result = self.plug.check_dkim_adsp(self.mock_msg, "*", "exam.com")
        self.assertFalse(result)

    def test_check_dkim_adsp_valid_signature(self):
        self.plug.dkim_checked_signature = 1
        self.plug.dkim_valid = 1
        result = self.plug.check_dkim_adsp(self.mock_msg, "*", "exam.com")
        self.assertFalse(result)

    def test_check_dkim_adsp_no_signature(self):
        self.plug.dkim_checked_signature = 0
        self.plug.author_domains = [b"example.com"]
        self.plug.author_addresses = None
        self.mock_parse_input.return_value = {b"example.com": "all"}
        self.mock_check_signature.return_value = True
        result = self.plug.check_dkim_adsp(self.mock_msg, "*", "example.com")
        self.assertTrue(result)

    def test_check_dkim_signed_false(self):
        self.plug.dkim_checked_signature = 0
        self.plug.dkim_signed = 0
        result = self.plug.check_dkim_signed(self.mock_msg)
        self.assertFalse(result)

    def test_check_dkim_signed_no_acceptable_domains(self):
        self.plug.dkim_checked_signature = 1
        self.plug.dkim_signed = 1
        result = self.plug.check_dkim_signed(self.mock_msg)
        self.assertTrue(result)

    def test_check_dkim_signed_true(self):
        self.plug.dkim_checked_signature = 1
        self.plug.dkim_signed = 1
        self.mock_check_signed_by.return_value = True
        result = self.plug.check_dkim_signed(self.mock_msg, 'gmail.com')
        self.assertTrue(result)

    def test_check_dkim_valid_true(self):
        self.plug.dkim_checked_signature = 1
        self.plug.dkim_valid = 1
        self.mock_check_signed_by.return_value = True
        result = self.plug.check_dkim_valid(self.mock_msg, 'gmail.com')
        self.assertTrue(result)

    def test_check_dkim_valid_no_acceptable_domains(self):
        self.plug.dkim_checked_signature = 1
        self.plug.dkim_valid = 1
        result = self.plug.check_dkim_valid(self.mock_msg)
        self.assertTrue(result)

    def test_check_dkim_valid_false(self):
        self.plug.dkim_checked_signature = 0
        self.plug.dkim_valid = 0
        result = self.plug.check_dkim_valid(self.mock_msg, 'gmail.com')
        self.assertFalse(result)

    def test_check_dkim_valid_author_sig_true(self):
        self.plug.dkim_checked_signature = 0
        self.plug.dkim_has_valid_author_sig = 1
        self.mock_check_signed_by.return_value = True
        result = self.plug.check_dkim_valid_author_sig(self.mock_msg, 'gmail.com')
        self.assertTrue(result)

    def test_check_dkim_valid_author_sig_no_acceptable_domains(self):
        self.plug.dkim_checked_signature = 1
        self.plug.dkim_has_valid_author_sig = 1
        result = self.plug.check_dkim_valid_author_sig(self.mock_msg)
        self.assertTrue(result)

    def test_check_dkim_valid_author_sig_false(self):
        self.plug.dkim_checked_signature = 1
        self.plug.dkim_has_valid_author_sig = 0
        result = self.plug.check_dkim_valid_author_sig(self.mock_msg, 'gmail.com')
        self.assertFalse(result)

    def test_check_dkim_signature_dependable(self):
        self.plug.dkim_checked_signature = 0
        self.plug.dkim_signatures_dependable = 1
        result = self.plug.check_dkim_dependable(self.mock_msg)
        self.assertTrue(result)

    def test_check_whitelist_from(self):
        self.plug.dkim_checked_signature = 0
        self.plug.dkim_valid = 1
        self.plug.author_domains = [b"example.com"]
        self.plug.author_addresses = ["test@example.com"]
        self.mock_parse_input.return_value = {b"test@example.com":
                                                  "example.com"}
        result = self.plug.check_for_dkim_whitelist_from(self.mock_msg)
        self.assertTrue(result)

    def test_check_whitelist_from_no_address(self):
        self.plug.dkim_checked_signature = 0
        self.plug.author_domains = [b"example.com"]
        self.plug.author_addresses = []
        self.mock_parse_input.return_value = {b"test@example.com":
                                                  "example.com"}
        result = self.plug.check_for_dkim_whitelist_from(self.mock_msg)
        self.assertFalse(result)

    def test_check_whitelist_from_false(self):
        self.plug.dkim_checked_signature = 1
        self.plug.author_domains = [b"example.com"]
        self.plug.author_addresses = ["test@example.com"]
        self.mock_parse_input.return_value = {b"test@examp.com": "example.com"}
        result = self.plug.check_for_dkim_whitelist_from(self.mock_msg)
        self.assertFalse(result)

    def test_check_def_whitelist_from(self):
        self.plug.dkim_checked_signature = 0
        self.plug.dkim_valid = 1
        self.plug.author_domains = [b"example.com"]
        self.plug.author_addresses = ["test@example.com"]
        self.mock_parse_input.return_value = {b".*@example.com": "example.com"}
        result = self.plug.check_for_def_dkim_whitelist_from(self.mock_msg)
        self.assertTrue(result)

    def test_check_def_whitelist_from_false(self):
        self.plug.dkim_checked_signature = 1
        self.plug.dkim_valid = 1
        self.plug.author_domains = [b"example.com"]
        self.plug.author_addresses = ["test@example.com"]
        self.mock_parse_input.return_value = {b".*@exampl.com": "example.com"}
        result = self.plug.check_for_def_dkim_whitelist_from(self.mock_msg)
        self.assertFalse(result)

    def test_check_def_whitelist_from_invalid_signature(self):
        self.plug.dkim_checked_signature = 1
        self.plug.dkim_valid = 0
        result = self.plug.check_for_def_dkim_whitelist_from(self.mock_msg)
        self.assertFalse(result)

    def test_check_def_whitelist_from_no_domain(self):
        self.plug.dkim_checked_signature = 1
        self.plug.dkim_valid = 1
        self.plug.author_domains = [b"example.com"]
        self.plug.author_addresses = ["test@example.com"]
        self.mock_parse_input.return_value = {b".*@example.com": ""}
        result = self.plug.check_for_def_dkim_whitelist_from(self.mock_msg)
        self.assertTrue(result)


class TestCheckSignature(unittest.TestCase):
    def setUp(self):
        unittest.TestCase.setUp(self)
        self.options = {}
        self.global_data = {}
        self.msg_data = {}

        self.mock_ctxt = MagicMock(**{
            "get_plugin_data.side_effect": lambda p, k: self.global_data[k],
            "set_plugin_data.side_effect": lambda p, k, v: self.global_data.setdefault(k, v)}
        )
        self.mock_msg = MagicMock(**{
            "get_plugin_data.side_effect": lambda p, k: self.msg_data[k],
            "set_plugin_data.side_effect": lambda p, k, v: self.msg_data.setdefault(k, v),
        })

        self.mock_get_authors = patch(
            "oa.plugins.dkim.DKIMPlugin._get_authors").start()
        self.mock_dkim_parse_tag = patch(
            "dkim.util.parse_tag_value").start()
        self.mock_dkim_verify = patch(
            "dkim.verify").start()
        self.mock_dkim_validate_signature_fields = patch(
            "dkim.validate_signature_fields").start()

        self.plug = oa.plugins.dkim.DKIMPlugin(self.mock_ctxt)

    def tearDown(self):
        unittest.TestCase.tearDown(self)
        patch.stopall()

    def test_check_signed_by_true(self):
        dkim_signature = "Signature"
        parsed_signature = {b'a': b'rsa-sha256',
                            b'c': b'relaxed/relaxed',
                            b's': b'20120113',
                            b'h': b'mime-version:from:date:message-id:subject:to',
                            b'v': b'1',
                            b'bh': b'Dv0CkJSC1ekvQd/JcC/hXp/1AjTsoZ+GIbd7HbXO/4M=',
                            b'd': b'gmail.com',
                            b'b': b'fgMfuR+WI3pI+yUJnZgwdOs1BU5DEepzyF4Z0QNvTvnGj79OVjCcHY70JrDglExU+c\n         '
                                  b'mCQsc3yocY/k5jMeU47imXjWFxeJGdHSlNe6mQf5GsXMizEl97BbcDkkGso66RjrJ4dE\n         '
                                  b'2Na4bQ/rJGU4gTuhD3bMEvkfXXWNHbDyCPjZnOAz97qryWHZZauKzqJ9pRgpj9cj9Rge\n         '
                                  b'TMoOYbv/exIF/VIiC9IXiCFmFY0NVCbqi1ksbjt/0cp+S1NeEl95d2FkAkOUPsCu9kto\n         '
                                  b'eriiEP6KqssKrmmX4XC2ovcTg9fxJZeS2VsgBOT0WHXDMEtp1KldthDIOZYVMZFbXRlc\n         '
                                  b'RsvA=='}
        self.plug.is_valid = 1
        self.plug.author_domains = [b'gmail.com']
        self.mock_msg.get.return_value = dkim_signature
        self.mock_dkim_parse_tag.return_value = parsed_signature

        result = self.plug._check_dkim_signed_by(self.mock_msg, 1, 1,
                                                 'gmail.com')
        self.assertTrue(result)

    def test_check_signed_by_not_valid(self):
        dkim_signature = "Signature"
        parsed_signature = {b'a': b'rsa-sha256',
                            b'c': b'relaxed/relaxed',
                            b's': b'20120113',
                            b'h': b'mime-version:from:date:message-id:subject:to',
                            b'v': b'1',
                            b'bh': b'Dv0CkJSC1ekvQd/JcC/hXp/1AjTsoZ+GIbd7HbXO/4M=',
                            b'd': b'gmail.com',
                            b'b': b'fgMfuR+WI3pI+yUJnZgwdOs1BU5DEepzyF4Z0QNvTvnGj79OVjCcHY70JrDglExU+c\n         '
                                  b'mCQsc3yocY/k5jMeU47imXjWFxeJGdHSlNe6mQf5GsXMizEl97BbcDkkGso66RjrJ4dE\n         '
                                  b'2Na4bQ/rJGU4gTuhD3bMEvkfXXWNHbDyCPjZnOAz97qryWHZZauKzqJ9pRgpj9cj9Rge\n         '
                                  b'TMoOYbv/exIF/VIiC9IXiCFmFY0NVCbqi1ksbjt/0cp+S1NeEl95d2FkAkOUPsCu9kto\n         '
                                  b'eriiEP6KqssKrmmX4XC2ovcTg9fxJZeS2VsgBOT0WHXDMEtp1KldthDIOZYVMZFbXRlc\n         '
                                  b'RsvA=='}
        self.plug.is_valid = 0
        self.plug.author_domains = [b'gmail.com']
        self.mock_msg.get.return_value = dkim_signature
        self.mock_dkim_parse_tag.return_value = parsed_signature

        result = self.plug._check_dkim_signed_by(self.mock_msg, 1, 1,
                                                 'gmail.com')
        self.assertFalse(result)

    def test_check_signed_by_no_d_field(self):
        dkim_signature = "Signature"
        parsed_signature = {b'a': b'rsa-sha256',
                            b'c': b'relaxed/relaxed',
                            b's': b'20120113',
                            b'h': b'mime-version:from:date:message-id:subject:to',
                            b'v': b'1',
                            b'bh': b'Dv0CkJSC1ekvQd/JcC/hXp/1AjTsoZ+GIbd7HbXO/4M=',
                            b'b': b'fgMfuR+WI3pI+yUJnZgwdOs1BU5DEepzyF4Z0QNvTvnGj79OVjCcHY70JrDglExU+c\n         '
                                  b'mCQsc3yocY/k5jMeU47imXjWFxeJGdHSlNe6mQf5GsXMizEl97BbcDkkGso66RjrJ4dE\n         '
                                  b'2Na4bQ/rJGU4gTuhD3bMEvkfXXWNHbDyCPjZnOAz97qryWHZZauKzqJ9pRgpj9cj9Rge\n         '
                                  b'TMoOYbv/exIF/VIiC9IXiCFmFY0NVCbqi1ksbjt/0cp+S1NeEl95d2FkAkOUPsCu9kto\n         '
                                  b'eriiEP6KqssKrmmX4XC2ovcTg9fxJZeS2VsgBOT0WHXDMEtp1KldthDIOZYVMZFbXRlc\n         '
                                  b'RsvA=='}
        self.plug.is_valid = 1
        self.plug.author_domains = [b'gmail.com']
        self.mock_msg.get.return_value = dkim_signature
        self.mock_dkim_parse_tag.return_value = parsed_signature

        result = self.plug._check_dkim_signed_by(self.mock_msg, 1, 1,
                                                 'gmail.com')
        self.assertFalse(result)

    def test_check_signed_by_incorrect_signature_domain(self):
        dkim_signature = "Signature"
        parsed_signature = {b'a': b'rsa-sha256',
                            b'c': b'relaxed/relaxed',
                            b's': b'20120113',
                            b'h': b'mime-version:from:date:message-id:subject:to',
                            b'v': b'1',
                            b'bh': b'Dv0CkJSC1ekvQd/JcC/hXp/1AjTsoZ+GIbd7HbXO/4M=',
                            b'd': b'google.com',
                            b'b': b'fgMfuR+WI3pI+yUJnZgwdOs1BU5DEepzyF4Z0QNvTvnGj79OVjCcHY70JrDglExU+c\n         '
                                  b'mCQsc3yocY/k5jMeU47imXjWFxeJGdHSlNe6mQf5GsXMizEl97BbcDkkGso66RjrJ4dE\n         '
                                  b'2Na4bQ/rJGU4gTuhD3bMEvkfXXWNHbDyCPjZnOAz97qryWHZZauKzqJ9pRgpj9cj9Rge\n         '
                                  b'TMoOYbv/exIF/VIiC9IXiCFmFY0NVCbqi1ksbjt/0cp+S1NeEl95d2FkAkOUPsCu9kto\n         '
                                  b'eriiEP6KqssKrmmX4XC2ovcTg9fxJZeS2VsgBOT0WHXDMEtp1KldthDIOZYVMZFbXRlc\n         '
                                  b'RsvA=='}
        self.plug.is_valid = 1
        self.plug.author_domains = [b'gmail.com']
        self.mock_msg.get.return_value = dkim_signature
        self.mock_dkim_parse_tag.return_value = parsed_signature

        result = self.plug._check_dkim_signed_by(self.mock_msg, 1, 1,
                                                 'gmail.com')
        self.assertFalse(result)

    def test_check_dkim_signature(self):
        message = "Message"
        dkim_signature = "Signature"
        parsed_signature = {b'a': b'rsa-sha256',
                            b'c': b'relaxed/relaxed',
                            b's': b'20120113',
                            b'h': b'mime-version:from:date:message-id:subject:to',
                            b'v': b'1',
                            b'bh': b'Dv0CkJSC1ekvQd/JcC/hXp/1AjTsoZ+GIbd7HbXO/4M=',
                            b'd': b'gmail.com',
                            b'b': b'fgMfuR+WI3pI+yUJnZgwdOs1BU5DEepzyF4Z0QNvTvnGj79OVjCcHY70JrDglExU+c\n         '
                                  b'mCQsc3yocY/k5jMeU47imXjWFxeJGdHSlNe6mQf5GsXMizEl97BbcDkkGso66RjrJ4dE\n         '
                                  b'2Na4bQ/rJGU4gTuhD3bMEvkfXXWNHbDyCPjZnOAz97qryWHZZauKzqJ9pRgpj9cj9Rge\n         '
                                  b'TMoOYbv/exIF/VIiC9IXiCFmFY0NVCbqi1ksbjt/0cp+S1NeEl95d2FkAkOUPsCu9kto\n         '
                                  b'eriiEP6KqssKrmmX4XC2ovcTg9fxJZeS2VsgBOT0WHXDMEtp1KldthDIOZYVMZFbXRlc\n         '
                                  b'RsvA=='}
        self.global_data["dkim_minimum_key_bits"] = -2
        self.mock_msg.raw_msg = message
        self.mock_msg.get.return_value = dkim_signature
        self.mock_dkim_parse_tag.return_value = parsed_signature
        self.mock_dkim_verify.return_value = True
        self.plug.author_domains = [b"gmail.com"]
        self.plug.check_dkim_signature(self.mock_msg)

        self.assertEqual((self.plug.dkim_valid, self.plug.dkim_signed,
                          self.plug.dkim_has_valid_author_sig), (1, 1, 1))

    def test_check_dkim_signature_message_format_error(self):
        message = "Message"
        dkim_signature = "Signature"
        parsed_signature = {b'a': b'rsa-sha256',
                            b'c': b'relaxed/relaxed',
                            b's': b'20120113',
                            b'h': b'mime-version:from:date:message-id:subject:to',
                            b'v': b'1',
                            b'bh': b'Dv0CkJSC1ekvQd/JcC/hXp/1AjTsoZ+GIbd7HbXO/4M=',
                            b'd': b'gmail.com',
                            b'b': b'fgMfuR+WI3pI+yUJnZgwdOs1BU5DEepzyF4Z0QNvTvnGj79OVjCcHY70JrDglExU+c\n         '
                                  b'mCQsc3yocY/k5jMeU47imXjWFxeJGdHSlNe6mQf5GsXMizEl97BbcDkkGso66RjrJ4dE\n         '
                                  b'2Na4bQ/rJGU4gTuhD3bMEvkfXXWNHbDyCPjZnOAz97qryWHZZauKzqJ9pRgpj9cj9Rge\n         '
                                  b'TMoOYbv/exIF/VIiC9IXiCFmFY0NVCbqi1ksbjt/0cp+S1NeEl95d2FkAkOUPsCu9kto\n         '
                                  b'eriiEP6KqssKrmmX4XC2ovcTg9fxJZeS2VsgBOT0WHXDMEtp1KldthDIOZYVMZFbXRlc\n         '
                                  b'RsvA=='}
        self.global_data["dkim_minimum_key_bits"] = -2
        self.mock_msg.raw_msg = message
        self.mock_msg.get.return_value = dkim_signature
        self.mock_dkim_parse_tag.return_value = parsed_signature
        self.mock_dkim_verify.side_effect = dkim.MessageFormatError
        self.plug.author_domains = [b"gmail.com"]
        self.plug.check_dkim_signature(self.mock_msg)

        self.assertEqual((self.plug.dkim_valid, self.plug.dkim_signed,
                          self.plug.dkim_has_valid_author_sig), (0, 1, 0))

    def test_check_dkim_signature_message_validation_error(self):
        message = "Message"
        dkim_signature = "Signature"
        parsed_signature = {b'a': b'rsa-sha256',
                            b'c': b'relaxed/relaxed',
                            b's': b'20120113',
                            b'h': b'mime-version:from:date:message-id:subject:to',
                            b'v': b'1',
                            b'bh': b'Dv0CkJSC1ekvQd/JcC/hXp/1AjTsoZ+GIbd7HbXO/4M=',
                            b'd': b'gmail.com',
                            b'b': b'fgMfuR+WI3pI+yUJnZgwdOs1BU5DEepzyF4Z0QNvTvnGj79OVjCcHY70JrDglExU+c\n         '
                                  b'mCQsc3yocY/k5jMeU47imXjWFxeJGdHSlNe6mQf5GsXMizEl97BbcDkkGso66RjrJ4dE\n         '
                                  b'2Na4bQ/rJGU4gTuhD3bMEvkfXXWNHbDyCPjZnOAz97qryWHZZauKzqJ9pRgpj9cj9Rge\n         '
                                  b'TMoOYbv/exIF/VIiC9IXiCFmFY0NVCbqi1ksbjt/0cp+S1NeEl95d2FkAkOUPsCu9kto\n         '
                                  b'eriiEP6KqssKrmmX4XC2ovcTg9fxJZeS2VsgBOT0WHXDMEtp1KldthDIOZYVMZFbXRlc\n         '
                                  b'RsvA=='}
        self.global_data["dkim_minimum_key_bits"] = -2
        self.mock_msg.raw_msg = message
        self.mock_msg.get.return_value = dkim_signature
        self.mock_dkim_parse_tag.return_value = parsed_signature
        self.mock_dkim_verify.side_effect = dkim.ValidationError
        self.plug.author_domains = [b"gmail.com"]
        self.plug.check_dkim_signature(self.mock_msg)

        self.assertEqual((self.plug.dkim_valid, self.plug.dkim_signed,
                          self.plug.dkim_has_valid_author_sig), (0, 1, 0))

    def test_check_dkim_signature_message_key_format_error(self):
        message = "Message"
        dkim_signature = "Signature"
        parsed_signature = {b'a': b'rsa-sha256',
                            b'c': b'relaxed/relaxed',
                            b's': b'20120113',
                            b'h': b'mime-version:from:date:message-id:subject:to',
                            b'v': b'1',
                            b'bh': b'Dv0CkJSC1ekvQd/JcC/hXp/1AjTsoZ+GIbd7HbXO/4M=',
                            b'd': b'gmail.com',
                            b'b': b'fgMfuR+WI3pI+yUJnZgwdOs1BU5DEepzyF4Z0QNvTvnGj79OVjCcHY70JrDglExU+c\n         '
                                  b'mCQsc3yocY/k5jMeU47imXjWFxeJGdHSlNe6mQf5GsXMizEl97BbcDkkGso66RjrJ4dE\n         '
                                  b'2Na4bQ/rJGU4gTuhD3bMEvkfXXWNHbDyCPjZnOAz97qryWHZZauKzqJ9pRgpj9cj9Rge\n         '
                                  b'TMoOYbv/exIF/VIiC9IXiCFmFY0NVCbqi1ksbjt/0cp+S1NeEl95d2FkAkOUPsCu9kto\n         '
                                  b'eriiEP6KqssKrmmX4XC2ovcTg9fxJZeS2VsgBOT0WHXDMEtp1KldthDIOZYVMZFbXRlc\n         '
                                  b'RsvA=='}
        self.global_data["dkim_minimum_key_bits"] = -2
        self.mock_msg.raw_msg = message
        self.mock_msg.get.return_value = dkim_signature
        self.mock_dkim_parse_tag.return_value = parsed_signature
        self.mock_dkim_verify.side_effect = dkim.KeyFormatError
        self.plug.author_domains = [b"gmail.com"]
        self.plug.check_dkim_signature(self.mock_msg)

        self.assertEqual((self.plug.dkim_valid, self.plug.dkim_signed,
                          self.plug.dkim_has_valid_author_sig), (0, 1, 0))

    def test_check_dkim_signature_uncorrect_signature_domain(self):
        message = "Message"
        dkim_signature = "Signature"
        parsed_signature = {b'a': b'rsa-sha256',
                            b'c': b'relaxed/relaxed',
                            b's': b'20120113',
                            b'h': b'mime-version:from:date:message-id:subject:to',
                            b'v': b'1',
                            b'bh': b'Dv0CkJSC1ekvQd/JcC/hXp/1AjTsoZ+GIbd7HbXO/4M=',
                            b'd': b'example.com',
                            b'b': b'fgMfuR+WI3pI+yUJnZgwdOs1BU5DEepzyF4Z0QNvTvnGj79OVjCcHY70JrDglExU+c\n         '
                                  b'mCQsc3yocY/k5jMeU47imXjWFxeJGdHSlNe6mQf5GsXMizEl97BbcDkkGso66RjrJ4dE\n         '
                                  b'2Na4bQ/rJGU4gTuhD3bMEvkfXXWNHbDyCPjZnOAz97qryWHZZauKzqJ9pRgpj9cj9Rge\n         '
                                  b'TMoOYbv/exIF/VIiC9IXiCFmFY0NVCbqi1ksbjt/0cp+S1NeEl95d2FkAkOUPsCu9kto\n         '
                                  b'eriiEP6KqssKrmmX4XC2ovcTg9fxJZeS2VsgBOT0WHXDMEtp1KldthDIOZYVMZFbXRlc\n         '
                                  b'RsvA=='}
        self.global_data["dkim_minimum_key_bits"] = -2
        self.mock_msg.raw_msg = message
        self.mock_msg.get.return_value = dkim_signature
        self.mock_dkim_parse_tag.return_value = parsed_signature
        self.mock_dkim_verify.return_value = True
        self.plug.author_domains = [b"gmail.com"]
        self.plug.check_dkim_signature(self.mock_msg)

        self.assertEqual((self.plug.dkim_valid, self.plug.dkim_signed,
                          self.plug.dkim_has_valid_author_sig), (0, 0, 0))

    def test_check_dkim_signature_result_false(self):
        message = "Message"
        dkim_signature = "Signature"
        parsed_signature = {b'a': b'rsa-sha256',
                            b'c': b'relaxed/relaxed',
                            b's': b'20120113',
                            b'h': b'mime-version:from:date:message-id:subject:to',
                            b'v': b'1',
                            b'bh': b'Dv0CkJSC1ekvQd/JcC/hXp/1AjTsoZ+GIbd7HbXO/4M=',
                            b'd': b'gmail.com',
                            b'b': b'fgMfuR+WI3pI+yUJnZgwdOs1BU5DEepzyF4Z0QNvTvnGj79OVjCcHY70JrDglExU+c\n         '
                                  b'mCQsc3yocY/k5jMeU47imXjWFxeJGdHSlNe6mQf5GsXMizEl97BbcDkkGso66RjrJ4dE\n         '
                                  b'2Na4bQ/rJGU4gTuhD3bMEvkfXXWNHbDyCPjZnOAz97qryWHZZauKzqJ9pRgpj9cj9Rge\n         '
                                  b'TMoOYbv/exIF/VIiC9IXiCFmFY0NVCbqi1ksbjt/0cp+S1NeEl95d2FkAkOUPsCu9kto\n         '
                                  b'eriiEP6KqssKrmmX4XC2ovcTg9fxJZeS2VsgBOT0WHXDMEtp1KldthDIOZYVMZFbXRlc\n         '
                                  b'RsvA=='}
        self.global_data["dkim_minimum_key_bits"] = -2
        self.mock_msg.raw_msg = message
        self.mock_msg.get.return_value = dkim_signature
        self.mock_dkim_parse_tag.return_value = parsed_signature
        self.mock_dkim_verify.return_value = False
        self.plug.author_domains = [b"gmail.com"]
        self.plug.check_dkim_signature(self.mock_msg)

        self.assertEqual((self.plug.dkim_valid, self.plug.dkim_signed,
                          self.plug.dkim_has_valid_author_sig), (0, 1, 1))


def suite():
    """Gather all the tests from this package in a test suite."""
    test_suite = unittest.TestSuite()
    return test_suite


if __name__ == '__main__':
    unittest.main(defaultTest='suite')<|MERGE_RESOLUTION|>--- conflicted
+++ resolved
@@ -59,11 +59,7 @@
     def test_get_from_addresses_from_headers(self):
         self.mock_msg.get_all_addr_header.side_effect = self.get_from_header
 
-<<<<<<< HEAD
-        self.mock_from_headers = patch("pad.message.FROM_HEADERS",
-=======
-        self.mock_from_headers = patch("oa.plugins.wlbl_eval.FROM_HEADERS",
->>>>>>> 64157165
+        self.mock_from_headers = patch("oa.message.FROM_HEADERS",
                                      ["From"]).start()
         result = self.plug.get_from_addresses(self.mock_msg)
         self.assertEqual(list(result),
